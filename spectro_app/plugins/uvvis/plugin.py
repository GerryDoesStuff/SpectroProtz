--- conflicted
+++ resolved
@@ -539,12 +539,9 @@
 
         skip_keys = {"file", "filename", "file_name", "data_file", "source_file", "path"}
         merged: Dict[str, object] = {}
-<<<<<<< HEAD
         for entry in matches:
             normalized_entry: Dict[str, object] = {}
-=======
         for entry in ordered_entries:
->>>>>>> fac323ea
             for key, value in entry.items():
                 norm_key = self._normalize_manifest_key(key)
                 normalized_entry[norm_key] = value
