"""UV-Vis plugin primitives and integration helpers.

This module exposes :func:`disable_blank_requirement`, a convenience helper for
integrators that need to run the UV-Vis pipeline when blank spectra are
unavailable. The helper creates a recipe copy where blank enforcement is
disabled while preserving the caller's subtraction and default blank
configuration, allowing downstream validation to accept the relaxed policy.
"""

from __future__ import annotations

import copy
import hashlib
import io
import math
import json
from dataclasses import dataclass
from datetime import UTC, datetime
from importlib import metadata
from pathlib import Path
from typing import Any, Dict, Iterable, List, Optional, Sequence, Tuple, Set, Mapping

import numpy as np
import pandas as pd
import matplotlib

matplotlib.use("Agg", force=True)
import matplotlib.pyplot as plt
from matplotlib.backends.backend_pdf import PdfPages
from matplotlib.figure import Figure
from scipy.signal import find_peaks, peak_widths

from spectro_app.engine.io_common import sniff_locale
from spectro_app.engine.plugin_api import BatchResult, SpectroscopyPlugin, Spectrum
from spectro_app.engine.excel_writer import write_workbook
from .conversions import convert_intensity_to_absorbance, normalise_mode
from .io_helios import is_helios_file, parse_metadata_lines, read_helios
from . import pipeline


def disable_blank_requirement(recipe: Dict[str, object]) -> Dict[str, object]:
    """Return a copy of ``recipe`` with blank enforcement disabled.

    The helper is intended for programmatic integrations that need to process
    samples when blank spectra are not guaranteed. Existing subtraction flags
    and default/fallback blank settings are preserved so the caller can decide
    whether subtraction should remain enabled.
    """

    base_recipe: Dict[str, object]
    if recipe is None:
        base_recipe = {}
    elif isinstance(recipe, dict):
        base_recipe = recipe
    else:
        raise TypeError("disable_blank_requirement expects a dict recipe")

    updated = copy.deepcopy(base_recipe)
    blank_cfg_raw = updated.get("blank")
    if isinstance(blank_cfg_raw, dict):
        blank_cfg: Dict[str, object] = dict(blank_cfg_raw)
    elif blank_cfg_raw is None:
        blank_cfg = {}
    else:
        blank_cfg = dict(blank_cfg_raw)  # type: ignore[arg-type]

    blank_cfg["require"] = False
    updated["blank"] = blank_cfg
    return updated

class UvVisPlugin(SpectroscopyPlugin):
    id = "uvvis"
    label = "UV-Vis"
    xlabel = "Wavelength (nm)"
    DEFAULT_BLANK_TIME_WINDOW_MINUTES = 240.0
    DEFAULT_PATHLENGTH_TOLERANCE_CM = 0.01
    HELIOS_GAMMA_WAVELENGTH_LIMITS_NM = (190.0, 1100.0)
    GENERIC_WAVELENGTH_LIMITS_NM = (190.0, 1100.0)
    DEFAULT_JOIN_ENABLED = True
    DEFAULT_JOIN_WINDOW_POINTS = 3
    DEFAULT_JOIN_THRESHOLD_ABS = 0.2

    def __init__(self, *, enable_manifest: bool = True) -> None:
        self.enable_manifest = bool(enable_manifest)
        self._last_calibration_results: Dict[str, Any] | None = None

    @property
    def last_calibration_results(self) -> Dict[str, Any] | None:
        """Return results from the most recent calibration run."""

        return self._last_calibration_results

    def _apply_recipe_defaults(self, recipe: Dict[str, object] | None) -> Dict[str, object]:
        if recipe is None:
            base: Dict[str, object] = {}
        elif isinstance(recipe, dict):
            base = dict(recipe)
        else:
            raise TypeError("Recipe configuration must be a mapping or None")

        join_cfg_raw = base.get("join")
        if join_cfg_raw is None:
            join_cfg: Dict[str, object] = {}
        elif isinstance(join_cfg_raw, dict):
            join_cfg = dict(join_cfg_raw)
        else:
            raise TypeError("Join configuration must be a mapping")

        join_defaults: Dict[str, object] = {"enabled": self.DEFAULT_JOIN_ENABLED, "window": self.DEFAULT_JOIN_WINDOW_POINTS}
        if self.DEFAULT_JOIN_THRESHOLD_ABS is not None:
            join_defaults["threshold"] = self.DEFAULT_JOIN_THRESHOLD_ABS

        join_defaults.update(join_cfg)
        base["join"] = join_defaults
        return base

    def _default_wavelength_limits(self, spec: Spectrum) -> tuple[float, float]:
        instrument = str(spec.meta.get("instrument") or "").lower()
        if "helios gamma" in instrument:
            return self.HELIOS_GAMMA_WAVELENGTH_LIMITS_NM
        return self.GENERIC_WAVELENGTH_LIMITS_NM

    def _effective_domain(
        self, base_domain: dict[str, object] | None, spec: Spectrum
    ) -> dict[str, object] | None:
        limits_min, limits_max = self._default_wavelength_limits(spec)
        domain: dict[str, object]
        if base_domain:
            domain = dict(base_domain)
        else:
            domain = {}

        base_min = domain.get("min")
        base_max = domain.get("max")

        effective_min = limits_min if base_min is None else max(limits_min, float(base_min))
        effective_max = limits_max if base_max is None else min(limits_max, float(base_max))

        if effective_min >= effective_max:
            raise ValueError("Domain minimum must be smaller than maximum")

        domain["min"] = effective_min
        domain["max"] = effective_max
        return domain

    def detect(self, paths):
        return any(str(p).lower().endswith((".dsp", ".csv", ".xlsx", ".txt")) for p in paths)

    def load(self, paths: Iterable[str]) -> List[Spectrum]:
        spectra: List[Spectrum] = []
        path_objects = [Path(p) for p in paths]
        manifest_index, manifest_files = self._build_manifest_index(path_objects)

        for path in path_objects:
            if path.resolve() in manifest_files:
                continue
        manifest_entries: List[Dict[str, object]] = []
        data_paths: List[Path] = []

        for path_str in paths:
            path = Path(path_str)
            if self.enable_manifest and self._is_manifest_file(path):
                manifest_entries.extend(self._parse_manifest_file(path))
            else:
                data_paths.append(path)

        manifest_lookup = self._build_manifest_lookup(manifest_entries) if self.enable_manifest else {}

        for path in data_paths:
            suffix = path.suffix.lower()
            file_records: List[Dict[str, object]]

            if suffix in {".dsp"}:
                file_records = read_helios(path)
            elif suffix in {".csv", ".txt"}:
                text_sample = path.read_text(encoding="utf-8", errors="ignore")[:4000]
                if is_helios_file(path, text_sample):
                    file_records = read_helios(path)
                else:
                    file_records = self._read_generic_text(path, text_sample)
            elif suffix in {".xls", ".xlsx"}:
                if is_helios_file(path):
                    file_records = read_helios(path)
                else:
                    file_records = self._read_generic_excel(path)
            else:
                raise ValueError(f"Unsupported UV-Vis file type: {suffix}")

            for record in file_records:
                wl = np.asarray(record["wavelength"], dtype=float)
                inten = np.asarray(record["intensity"], dtype=float)
                meta = dict(record.get("meta", {}))
                meta.setdefault("technique", "uvvis")
                meta.setdefault("source_file", str(path))
                if manifest_index:
                    updates = self._lookup_manifest_index(manifest_index, path, meta)
                    if updates:
                        for key, value in updates.items():
                            if key == "role" and isinstance(value, str):
                                meta[key] = value.lower()
                            else:
                                meta[key] = value
                        if meta.get("role") == "blank":
                            if not meta.get("blank_id"):
                                meta["blank_id"] = meta.get("sample_id") or meta.get("channel")
                            elif (
                                meta.get("sample_id")
                                and meta.get("channel")
                                and meta.get("blank_id") == meta.get("channel")
                            ):
                                meta["blank_id"] = meta.get("sample_id")
                if self.enable_manifest:
                    manifest_meta = self._lookup_manifest_entries(manifest_lookup, path, meta)
                    if manifest_meta:
                        meta.update(manifest_meta)
                spectra.append(Spectrum(wavelength=wl, intensity=inten, meta=meta))

        return spectra

    @staticmethod
    def _is_manifest_file(path: Path) -> bool:
        name = path.name.lower()
        if "manifest" not in name:
            return False
        return path.suffix.lower() in {".csv", ".txt", ".tsv", ".xls", ".xlsx"}

    @staticmethod
    def _normalize_manifest_key(key: object) -> str:
        key_str = str(key).strip().lower()
        key_str = key_str.replace("-", "_")
        key_str = "".join(ch if ch.isalnum() or ch == "_" else "_" for ch in key_str)
        while "__" in key_str:
            key_str = key_str.replace("__", "_")
        return key_str.strip("_")

    @staticmethod
    def _normalize_manifest_token(value: object) -> str:
        text = str(value).strip().replace("\\", "/")
        return text.lower()

    @staticmethod
    def _first_manifest_field(entry: Dict[str, object], keys: Iterable[str]) -> object | None:
        for key in keys:
            value = entry.get(key)
            if value is None:
                continue
            if isinstance(value, str) and not value.strip():
                continue
            return value
        return None

    def _parse_manifest_file(self, path: Path) -> List[Dict[str, object]]:
        suffix = path.suffix.lower()
        try:
            if suffix in {".csv", ".txt", ".tsv"}:
                text = path.read_text(encoding="utf-8", errors="ignore")
                if not text.strip():
                    return []
                locale = sniff_locale(text)
                df = pd.read_csv(
                    io.StringIO(text),
                    sep=locale["delimiter"] if locale.get("delimiter") else None,
                    decimal=locale.get("decimal", "."),
                    engine="python",
                )
            elif suffix in {".xls", ".xlsx"}:
                df = pd.read_excel(path)
            else:
                return []
        except Exception:
            return []

        if df.empty:
            return []

        df = df.dropna(how="all")
        df.columns = [self._normalize_manifest_key(col) for col in df.columns]

        entries: List[Dict[str, object]] = []
        for row in df.to_dict(orient="records"):
            entry: Dict[str, object] = {}
            for key, value in row.items():
                if value is None:
                    continue
                if isinstance(value, float) and np.isnan(value):
                    continue
                if isinstance(value, str):
                    value = value.strip()
                    if not value:
                        continue
                entry[key] = value
            if entry:
                entries.append(entry)
        return entries

    def _build_manifest_lookup(self, entries: List[Dict[str, object]]) -> Dict[str, Dict[str, Dict[str, object]]]:
        lookup: Dict[str, Dict[str, Dict[str, object]]] = {
            "by_source": {},
            "by_sample": {},
            "by_channel": {},
        }
        for entry in entries:
            file_value = self._first_manifest_field(
                entry,
                ("file", "filename", "file_name", "source_file", "data_file", "path"),
            )
            sample_value = self._first_manifest_field(
                entry,
                ("sample_id", "sample", "sample_name"),
            )
            channel_value = self._first_manifest_field(
                entry,
                ("channel", "channel_id", "channel_name"),
            )

            if file_value:
                norm_full = self._normalize_manifest_token(file_value)
                lookup["by_source"][norm_full] = entry
                try:
                    norm_name = self._normalize_manifest_token(Path(str(file_value)).name)
                    lookup["by_source"].setdefault(norm_name, entry)
                except Exception:
                    pass
            if sample_value:
                lookup["by_sample"][self._normalize_manifest_token(sample_value)] = entry
            if channel_value:
                lookup["by_channel"][self._normalize_manifest_token(channel_value)] = entry

        return lookup

    def _lookup_manifest_entries(
        self,
        lookup: Dict[str, Dict[str, Dict[str, object]]],
        path: Path,
        meta: Dict[str, object],
    ) -> Dict[str, object]:
        if not lookup:
            return {}

        matches: List[Dict[str, object]] = []
        seen: set[int] = set()

        def add_entry(entry: Dict[str, object] | None) -> None:
            if not entry:
                return
            entry_id = id(entry)
            if entry_id in seen:
                return
            seen.add(entry_id)
            matches.append(entry)

        sample_tokens: List[str] = []
        sample_id = meta.get("sample_id")
        if sample_id is not None:
            token = self._normalize_manifest_token(sample_id)
            if token:
                sample_tokens.append(token)

        blank_id = meta.get("blank_id")
        if blank_id is not None:
            token = self._normalize_manifest_token(blank_id)
            if token and token not in sample_tokens:
                role = str(meta.get("role", "")).lower()
                if role == "blank" or not sample_tokens:
                    sample_tokens.append(token)

        channel_tokens: List[str] = []
        channel = meta.get("channel")
        if channel is not None:
            token = self._normalize_manifest_token(channel)
            if token:
                channel_tokens.append(token)

        file_tokens: List[str] = []
        try:
            resolved = path.resolve()
        except FileNotFoundError:
            resolved = path
        for candidate in (str(resolved), resolved.name):
            token = self._normalize_manifest_token(candidate)
            if token:
                file_tokens.append(token)

        for token in sample_tokens:
            add_entry(lookup.get("by_sample", {}).get(token))

        for token in channel_tokens:
            add_entry(lookup.get("by_channel", {}).get(token))

        if not matches:
            for token in file_tokens:
                add_entry(lookup.get("by_source", {}).get(token))

        if not matches:
            return {}

        skip_keys = {"file", "filename", "file_name", "data_file", "source_file", "path"}
        merged: Dict[str, object] = {}
        for entry in matches:
            for key, value in entry.items():
                if key in skip_keys:
                    continue
                merged[key] = value
        return merged

    # ------------------------------------------------------------------
    # Manifest ingestion helpers

    @dataclass
    class _ManifestIndex:
        by_file_channel: Dict[Tuple[Optional[str], str], Dict[str, object]]
        by_file_sample: Dict[Tuple[Optional[str], str], Dict[str, object]]

        def __bool__(self) -> bool:  # pragma: no cover - trivial
            return bool(self.by_file_channel or self.by_file_sample)

    def _build_manifest_index(
        self, paths: Iterable[Path]
    ) -> Tuple["UvVisPlugin._ManifestIndex", Set[Path]]:
        manifest_files: Set[Path] = set()
        index = self._ManifestIndex(by_file_channel={}, by_file_sample={})

        for path in paths:
            try:
                resolved = path.resolve()
            except FileNotFoundError:
                resolved = path
            if path.suffix.lower() == ".csv" and "manifest" in path.stem.lower():
                manifest_files.add(resolved)

        if not manifest_files:
            return index, manifest_files

        for manifest_path in manifest_files:
            try:
                df = pd.read_csv(manifest_path, sep=None, engine="python")
            except Exception:
                continue
            if df.empty:
                continue

            df = df.rename(columns=lambda col: str(col).strip())
            for raw_row in df.to_dict(orient="records"):
                normalized: Dict[str, str] = {}
                for key, value in raw_row.items():
                    if key is None:
                        continue
                    cleaned_value = self._clean_manifest_value(value)
                    if cleaned_value is None:
                        continue
                    normalized[str(key).strip().lower()] = cleaned_value
                if not normalized:
                    continue

                file_key = self._first_nonempty(
                    normalized,
                    ["file", "filename", "source", "source_file", "path"],
                )
                norm_file = self._normalize_manifest_token(file_key) if file_key else None

                channel_key = self._first_nonempty(
                    normalized,
                    ["channel", "column", "signal", "trace"],
                )
                norm_channel = (
                    self._normalize_manifest_token(channel_key) if channel_key else None
                )

                sample_match = self._first_nonempty(
                    normalized,
                    ["sample_id", "sample", "id"],
                )
                norm_sample = (
                    self._normalize_manifest_token(sample_match) if sample_match else None
                )

                assignments = self._extract_manifest_assignments(normalized)
                if norm_channel:
                    index.by_file_channel[(norm_file, norm_channel)] = dict(assignments)
                if norm_sample:
                    index.by_file_sample[(norm_file, norm_sample)] = dict(assignments)

        return index, manifest_files

    @staticmethod
    def _clean_manifest_value(value: object) -> Optional[str]:
        if value is None:
            return None
        if isinstance(value, str):
            trimmed = value.strip()
            return trimmed or None
        if pd.isna(value):
            return None
        return str(value).strip()

    @staticmethod
    def _normalize_manifest_token(token: Optional[str]) -> Optional[str]:
        if token is None:
            return None
        lowered = str(token).strip().lower()
        return lowered or None

    @staticmethod
    def _first_nonempty(row: Dict[str, str], keys: Iterable[str]) -> Optional[str]:
        for key in keys:
            value = row.get(key)
            if value:
                return value
        return None

    @staticmethod
    def _extract_manifest_assignments(row: Dict[str, str]) -> Dict[str, object]:
        alias_map: Dict[str, Tuple[str, ...]] = {
            "sample_id": ("sample_id", "sample", "name"),
            "blank_id": ("blank_id", "blank", "reference", "ref"),
            "role": ("role",),
            "replicate_id": ("replicate", "replicate_id", "rep"),
            "group_id": ("group", "group_id", "set", "cohort"),
            "notes": ("notes", "note", "comment"),
        }
        assignments: Dict[str, object] = {}
        for target, aliases in alias_map.items():
            for alias in aliases:
                value = row.get(alias)
                if value:
                    if target == "role":
                        assignments[target] = str(value).strip().lower()
                    else:
                        assignments[target] = value
                    break
        return assignments

    def _lookup_manifest_index(
        self,
        index: "UvVisPlugin._ManifestIndex",
        source_path: Path,
        meta: Dict[str, object],
    ) -> Dict[str, object]:
        candidates_channel: List[str] = []
        candidates_sample: List[str] = []
        channel = meta.get("channel")
        if channel:
            norm = self._normalize_manifest_token(channel)
            if norm:
                candidates_channel.append(norm)
        sample_id = meta.get("sample_id")
        if sample_id:
            norm = self._normalize_manifest_token(sample_id)
            if norm:
                candidates_sample.append(norm)
        blank_id = meta.get("blank_id")
        if blank_id:
            norm = self._normalize_manifest_token(blank_id)
            if norm and norm not in candidates_sample:
                role = str(meta.get("role", "")).lower()
                if role == "blank" or not candidates_sample:
                    candidates_sample.append(norm)

        if not candidates_channel and not candidates_sample:
            return {}

        file_candidates: List[Optional[str]] = []
        try:
            resolved = source_path.resolve()
        except FileNotFoundError:
            resolved = source_path
        file_candidates.extend(
            [
                self._normalize_manifest_token(str(resolved)),
                self._normalize_manifest_token(resolved.name),
            ]
        )
        file_candidates.append(None)

        for file_key in file_candidates:
            if file_key is None:
                continue
            for channel_key in candidates_channel:
                match = index.by_file_channel.get((file_key, channel_key))
                if match:
                    return match
        for file_key in file_candidates:
            if file_key is None:
                continue
            for sample_key in candidates_sample:
                match = index.by_file_sample.get((file_key, sample_key))
                if match:
                    return match

        for channel_key in candidates_channel:
            match = index.by_file_channel.get((None, channel_key))
            if match:
                return match
        for sample_key in candidates_sample:
            match = index.by_file_sample.get((None, sample_key))
            if match:
                return match

        return {}

    # ------------------------------------------------------------------
    # Generic CSV/Excel ingestion helpers
    def _read_generic_text(self, path: Path, sample: str) -> List[Dict[str, object]]:
        text = path.read_text(encoding="utf-8", errors="ignore")
        locale = sniff_locale(text or sample)
        lines = text.splitlines()
        header_idx, has_header, meta_lines = self._locate_table(
            lines, locale["delimiter"], locale["decimal"]
        )
        data_str = "\n".join(lines[header_idx:])
        df = pd.read_csv(
            io.StringIO(data_str),
            sep=locale["delimiter"] if locale["delimiter"] else None,
            decimal=locale["decimal"],
            engine="python",
            header=0 if has_header else None,
        )
        if not has_header:
            df.columns = [f"col_{idx}" for idx in range(df.shape[1])]

        return self._dataframe_to_records(df, meta_lines, {
            "source_type": "generic_csv",
            "instrument": "Generic UV-Vis",
        })

    def _read_generic_excel(self, path: Path) -> List[Dict[str, object]]:
        raw = pd.read_excel(path, header=None)
        rows_as_text = [
            "\t".join(str(v) for v in row if not pd.isna(v))
            for row in raw.itertuples(index=False, name=None)
        ]
        header_idx, has_header, meta_lines = self._locate_table(rows_as_text, "\t", ".")
        if has_header:
            df = pd.read_excel(path, header=header_idx)
        else:
            df = pd.read_excel(path, header=None, skiprows=header_idx)
            df.columns = [f"col_{idx}" for idx in range(df.shape[1])]

        df = df.dropna(axis=1, how="all")
        return self._dataframe_to_records(df, meta_lines, {
            "source_type": "generic_excel",
            "instrument": "Generic UV-Vis",
        })

    def _dataframe_to_records(
        self,
        df: pd.DataFrame,
        meta_lines: Iterable[str],
        base_meta: Dict[str, object],
    ) -> List[Dict[str, object]]:
        df = df.dropna(how="all")
        df.columns = [str(col).strip() for col in df.columns]
        if df.shape[1] < 2:
            raise ValueError("Tabular UV-Vis file must contain wavelength and one intensity column")

        parsed_meta = parse_metadata_lines(meta_lines)
        meta: Dict[str, object] = {**base_meta, **parsed_meta}
        meta.setdefault("technique", "uvvis")
        mode = normalise_mode(meta.get("mode"))
        if mode:
            meta["mode"] = mode
        else:
            inferred_mode = self._infer_mode_from_headers(df.columns[1:])
            if inferred_mode:
                meta["mode"] = inferred_mode

        wavelength = pd.to_numeric(df.iloc[:, 0], errors="coerce")
        intensity_columns = df.columns[1:]
        blank_candidates = [col for col in intensity_columns if self._infer_role(col) == "blank"]
        records: List[Dict[str, object]] = []
        for idx, column in enumerate(intensity_columns, start=1):
            intensities = pd.to_numeric(df.iloc[:, idx], errors="coerce")
            mask = wavelength.notna() & intensities.notna()
            wl = wavelength[mask].to_numpy(dtype=float)
            inten = intensities[mask].to_numpy(dtype=float)
            if wl.size == 0:
                continue
            column_meta = dict(meta)
            column_meta.setdefault("channel", column)
            column_meta.setdefault("sample_id", column)
            role = self._infer_role(column)
            column_meta.setdefault("role", role)
            if role == "sample" and blank_candidates:
                column_meta.setdefault("blank_id", blank_candidates[0])
            if role == "blank":
                column_meta.setdefault("blank_id", column)
            raw_trace = inten.copy()
            converted, channel_key, updated_mode, original_mode = convert_intensity_to_absorbance(
                inten, column_meta.get("mode")
            )
            inten = converted
            if channel_key:
                channels = dict(column_meta.get("channels") or {})
                channels[channel_key] = raw_trace
                column_meta["channels"] = channels
                if original_mode:
                    column_meta.setdefault("original_mode", original_mode)
            if updated_mode:
                column_meta["mode"] = updated_mode
            records.append({
                "wavelength": wl,
                "intensity": inten,
                "meta": column_meta,
            })
        return records

    def _locate_table(self, lines: Iterable[str], delimiter: str | None, decimal: str):
        lines = list(lines)
        numeric_idx = None
        for idx, line in enumerate(lines):
            stripped = str(line).strip()
            if not stripped:
                continue
            tokens = self._tokenise(stripped, delimiter)
            numeric_tokens = sum(1 for token in tokens if self._is_number(token, decimal))
            if numeric_tokens >= 2:
                numeric_idx = idx
                break
        if numeric_idx is None:
            raise ValueError("Unable to locate numeric data rows in UV-Vis file")

        header_idx = numeric_idx
        if numeric_idx > 0:
            prev_tokens = self._tokenise(lines[numeric_idx - 1], delimiter)
            if prev_tokens and not all(self._is_number(tok, decimal) for tok in prev_tokens):
                header_idx = numeric_idx - 1

        meta_lines = [line for line in lines[:header_idx] if str(line).strip()]
        has_header = header_idx != numeric_idx
        return header_idx, has_header, meta_lines

    @staticmethod
    def _tokenise(line: str, delimiter: str | None):
        if delimiter and delimiter.strip():
            return [token.strip() for token in line.split(delimiter)]
        return line.split()

    @staticmethod
    def _is_number(token: str, decimal: str) -> bool:
        token = token.strip()
        if not token:
            return False
        if decimal != ".":
            token = token.replace(decimal, ".")
        token = token.replace(" ", "")
        try:
            float(token)
            return True
        except ValueError:
            return False

    @staticmethod
    def _infer_role(label: str) -> str:
        lower = label.lower()
        if "blank" in lower or "reference" in lower or lower.startswith("ref"):
            return "blank"
        return "sample"

    @staticmethod
    def _infer_mode_from_headers(headers: Iterable[str]) -> str | None:
        for header in headers:
            lower = str(header).lower()
            if "abs" in lower:
                return "absorbance"
            if "%t" in lower or "trans" in lower:
                return "transmittance"
            if "%r" in lower or "reflect" in lower:
                return "reflectance"
        return None

    def preprocess(self, specs, recipe):
        if not specs:
            return []

        recipe = self._apply_recipe_defaults(recipe)

        domain_cfg_raw = recipe.get("domain")
        if domain_cfg_raw is None:
            domain_cfg: dict[str, object] | None = None
        elif isinstance(domain_cfg_raw, dict):
            domain_cfg = dict(domain_cfg_raw)
        else:
            raise TypeError("Domain configuration must be a mapping")
        blank_cfg = recipe.get("blank", {})
        baseline_cfg = recipe.get("baseline", {})
        join_cfg = dict(recipe.get("join", {}))
        despike_cfg = recipe.get("despike", {})
        smoothing_cfg = recipe.get("smoothing", {})
        replicate_cfg = recipe.get("replicates", {})

        if domain_cfg and domain_cfg.get("min") is not None and domain_cfg.get("max") is not None:
            if float(domain_cfg["min"]) >= float(domain_cfg["max"]):
                raise ValueError("Domain minimum must be smaller than maximum")

        if join_cfg.get("enabled"):
            window = int(join_cfg.get("window", 10))
            if window < 1:
                raise ValueError("Join correction window must be positive")
            threshold = join_cfg.get("threshold")
            if threshold is not None and float(threshold) <= 0:
                raise ValueError("Join detection threshold must be positive")

        if smoothing_cfg.get("enabled"):
            window = int(smoothing_cfg.get("window", 5))
            poly = int(smoothing_cfg.get("polyorder", 2))
            if window % 2 == 0:
                raise ValueError("Savitzky-Golay window must be odd")
            if window <= poly:
                raise ValueError("Savitzky-Golay window must exceed polynomial order")

        average_replicates = bool(replicate_cfg.get("average", True))
        outlier_cfg = replicate_cfg.get("outlier")

        stage_one: list[Spectrum] = []
        for spec in specs:
            effective_domain = self._effective_domain(domain_cfg, spec)
            coerced = pipeline.coerce_domain(spec, effective_domain)
            processed = coerced
            joins: list[int] = []
            if join_cfg.get("enabled"):
                joins = pipeline.detect_joins(
                    processed.wavelength,
                    processed.intensity,
                    threshold=join_cfg.get("threshold"),
                    window=join_cfg.get("window", 10),
                )
                if joins:
                    processed = pipeline.correct_joins(processed, joins, window=join_cfg.get("window", 10))
            if despike_cfg.get("enabled"):
                processed = pipeline.despike_spectrum(
                    processed,
                    zscore=despike_cfg.get("zscore", 5.0),
                    window=despike_cfg.get("window", 5),
                    join_indices=joins,
                )
            processed.meta["join_indices"] = tuple(joins)
            stage_one.append(processed)

        blanks_stage = [spec for spec in stage_one if spec.meta.get("role") == "blank"]
        samples_stage = [spec for spec in stage_one if spec.meta.get("role") != "blank"]

        if average_replicates and blanks_stage:
            blanks_avg, blank_map_by_key = pipeline.average_replicates(
                blanks_stage,
                return_mapping=True,
                outlier=outlier_cfg,
            )
        else:
            blanks_avg = blanks_stage
            blank_map_by_key = {pipeline.replicate_key(b): b for b in blanks_stage}

        blank_lookup: dict[str, Spectrum] = {}
        for blank_spec in blanks_avg:
            ident = pipeline.blank_identifier(blank_spec)
            if ident:
                blank_lookup[ident] = blank_spec

        subtract_blank = blank_cfg.get("subtract", blank_cfg.get("enabled", True))
        require_blank = blank_cfg.get("require", subtract_blank)
        validate_flag = blank_cfg.get("validate_metadata")
        if validate_flag is None:
            validate_flag = True
        else:
            validate_flag = bool(validate_flag)
        fallback_blank = blank_cfg.get("default") or blank_cfg.get("fallback")

        processed_samples: list[Spectrum] = []
        for spec in samples_stage:
            working = spec
            blank_identifier = spec.meta.get("blank_id") or fallback_blank
            blank_spec = None
            if blank_identifier:
                blank_spec = blank_lookup.get(str(blank_identifier))

            if subtract_blank:
                if blank_spec is not None:
                    audit = self._validate_blank_pairing(
                        working,
                        blank_spec,
                        blank_cfg,
                        enforce=validate_flag,
                    )
                    working = pipeline.subtract_blank(working, blank_spec, audit=audit)
                elif blank_identifier:
                    if require_blank:
                        raise ValueError(
                            f"No blank spectrum available for blank_id '{blank_identifier}'"
                        )
                    audit = self._build_missing_blank_audit(working, blank_identifier)
                    working = self._attach_blank_audit(working, audit)
                elif require_blank:
                    sample_id = spec.meta.get("sample_id") or spec.meta.get("channel")
                    raise ValueError(
                        f"Sample '{sample_id}' does not have a blank for subtraction"
                    )
            else:
                if blank_spec is not None:
                    audit = self._validate_blank_pairing(
                        working,
                        blank_spec,
                        blank_cfg,
                        enforce=False,
                    )
                    working = self._attach_blank_audit(working, audit)
                elif blank_identifier:
                    audit = self._build_missing_blank_audit(working, blank_identifier)
                    working = self._attach_blank_audit(working, audit)

            if baseline_cfg.get("method"):
                method = baseline_cfg.get("method")
                params = {
                    "lam": baseline_cfg.get("lam", baseline_cfg.get("lambda", 1e5)),
                    "p": baseline_cfg.get("p", 0.01),
                    "niter": baseline_cfg.get("niter", 10),
                    "iterations": baseline_cfg.get("iterations", 24),
                }
                anchor_cfg = (
                    baseline_cfg.get("anchor")
                    or baseline_cfg.get("anchor_windows")
                    or baseline_cfg.get("anchors")
                )
                if anchor_cfg is None:
                    anchor_cfg = baseline_cfg.get("zeroing")
                params["anchor"] = anchor_cfg
                working = pipeline.apply_baseline(working, method, **params)

            if smoothing_cfg.get("enabled"):
                join_indices = working.meta.get("join_indices")
                working = pipeline.smooth_spectrum(
                    working,
                    window=int(smoothing_cfg.get("window", 5)),
                    polyorder=int(smoothing_cfg.get("polyorder", 2)),
                    join_indices=join_indices,
                )

            processed_samples.append(working)

        if average_replicates and processed_samples:
            processed_samples, sample_map = pipeline.average_replicates(
                processed_samples,
                return_mapping=True,
                outlier=outlier_cfg,
            )
        else:
            sample_map = {pipeline.replicate_key(s): s for s in processed_samples}

        blanks_final: list[Spectrum] = []
        if blanks_avg:
            blanks_working = list(blanks_avg)
            if baseline_cfg.get("method"):
                blanks_working = [
                    pipeline.apply_baseline(
                        blank,
                        baseline_cfg.get("method"),
                        lam=baseline_cfg.get("lam", baseline_cfg.get("lambda", 1e5)),
                        p=baseline_cfg.get("p", 0.01),
                        niter=baseline_cfg.get("niter", 10),
                        iterations=baseline_cfg.get("iterations", 24),
                        anchor=(
                            baseline_cfg.get("anchor")
                            or baseline_cfg.get("anchor_windows")
                            or baseline_cfg.get("anchors")
                            or baseline_cfg.get("zeroing")
                        ),
                    )
                    for blank in blanks_working
                ]
            if smoothing_cfg.get("enabled"):
                blanks_working = [
                    pipeline.smooth_spectrum(
                        blank,
                        window=int(smoothing_cfg.get("window", 5)),
                        polyorder=int(smoothing_cfg.get("polyorder", 2)),
                        join_indices=blank.meta.get("join_indices"),
                    )
                    for blank in blanks_working
                ]
            blanks_final = blanks_working
            blank_map_by_key = {
                pipeline.replicate_key(blank): blank for blank in blanks_final
            }

        order_keys = []
        for spec in stage_one:
            key = pipeline.replicate_key(spec)
            if key not in order_keys:
                order_keys.append(key)

        processed_map = {**blank_map_by_key, **sample_map}
        final_specs = [processed_map[key] for key in order_keys if key in processed_map]
        return final_specs

    def _validate_blank_pairing(
        self,
        sample: Spectrum,
        blank: Spectrum,
        blank_cfg: Dict[str, object],
        *,
        enforce: bool = True,
    ) -> Dict[str, object]:
        """Validate metadata compatibility between ``sample`` and ``blank``.

        Returns a dictionary with audit metadata that should be recorded when
        the subtraction succeeds. Raises ``ValueError`` when validation fails.
        """

        sample_time = self._parse_timestamp(sample.meta)
        blank_time = self._parse_timestamp(blank.meta)

        max_minutes_cfg = blank_cfg.get("max_time_delta_minutes")
        max_minutes = (
            float(max_minutes_cfg)
            if max_minutes_cfg is not None
            else self.DEFAULT_BLANK_TIME_WINDOW_MINUTES
        )
        time_delta_minutes: float | None = None
        violations: List[Dict[str, object]] = []
        if sample_time and blank_time:
            delta = abs(sample_time - blank_time)
            time_delta_minutes = delta.total_seconds() / 60.0
            if max_minutes is not None and time_delta_minutes > max_minutes:
                sample_id = self._safe_sample_id(sample, "sample")
                blank_id = blank.meta.get("blank_id") or blank.meta.get("sample_id") or "blank"
                violations.append(
                    {
                        "type": "timestamp_gap",
                        "sample_id": sample_id,
                        "blank_id": blank_id,
                        "limit_minutes": max_minutes,
                        "observed_minutes": time_delta_minutes,
                    }
                )
                if enforce:
                    raise ValueError(
                        "Blank/sample timestamp gap exceeds allowed window: "
                        f"sample '{sample_id}' vs blank '{blank_id}'"
                    )

        tolerance_cfg = blank_cfg.get("pathlength_tolerance_cm")
        tolerance = (
            float(tolerance_cfg)
            if tolerance_cfg is not None
            else self.DEFAULT_PATHLENGTH_TOLERANCE_CM
        )
        sample_path = sample.meta.get("pathlength_cm")
        blank_path = blank.meta.get("pathlength_cm")
        sample_path_val = self._coerce_float(sample_path)
        blank_path_val = self._coerce_float(blank_path)
        path_delta: float | None = None
        if sample_path_val is not None and blank_path_val is not None:
            path_delta = abs(sample_path_val - blank_path_val)
            if tolerance is not None and path_delta > tolerance:
                sample_id = self._safe_sample_id(sample, "sample")
                blank_id = blank.meta.get("blank_id") or blank.meta.get("sample_id") or "blank"
                violations.append(
                    {
                        "type": "pathlength_mismatch",
                        "sample_id": sample_id,
                        "blank_id": blank_id,
                        "tolerance_cm": tolerance,
                        "observed_delta_cm": path_delta,
                        "sample_pathlength_cm": sample_path_val,
                        "blank_pathlength_cm": blank_path_val,
                    }
                )
                if enforce:
                    raise ValueError(
                        "Sample and blank pathlengths are incompatible for subtraction: "
                        f"sample '{sample_id}' vs blank '{blank_id}'"
                    )

        sample_identifier = self._safe_sample_id(sample, "sample")
        blank_identifier = blank.meta.get("blank_id") or blank.meta.get("sample_id")

        audit: Dict[str, object] = {
            "sample_id": sample_identifier,
            "blank_id": blank_identifier,
            "blank_source_file": blank.meta.get("source_file"),
            "sample_timestamp": sample_time.isoformat() if sample_time else None,
            "blank_timestamp": blank_time.isoformat() if blank_time else None,
            "timestamp_delta_minutes": time_delta_minutes,
            "sample_pathlength_cm": sample_path_val,
            "blank_pathlength_cm": blank_path_val,
            "pathlength_delta_cm": path_delta,
            "validation_ran": True,
            "validation_enforced": bool(enforce),
            "validation_violations": violations,
        }
        return audit

    @staticmethod
    def _parse_timestamp(meta: Dict[str, object]) -> datetime | None:
        for key in ("acquired_datetime", "timestamp", "datetime"):
            value = meta.get(key)
            if isinstance(value, datetime):
                return value
            if value:
                try:
                    return datetime.fromisoformat(str(value))
                except (TypeError, ValueError):
                    continue
        return None

    @staticmethod
    def _parse_specific_timestamp(meta: Dict[str, object], key: str) -> datetime | None:
        if not key:
            return None
        value = meta.get(key)
        if isinstance(value, datetime):
            return value
        if value is None:
            return None
        try:
            return datetime.fromisoformat(str(value))
        except (TypeError, ValueError):
            return None

    def _build_missing_blank_audit(self, sample: Spectrum, blank_id: object) -> Dict[str, object]:
        sample_time = self._parse_timestamp(sample.meta)
        sample_identifier = self._safe_sample_id(sample, "sample")
        sample_path_val = self._coerce_float(sample.meta.get("pathlength_cm"))
        violation = {
            "type": "blank_missing",
            "sample_id": sample_identifier,
            "blank_id": str(blank_id),
        }
        return {
            "sample_id": sample_identifier,
            "blank_id": str(blank_id),
            "blank_source_file": None,
            "sample_timestamp": sample_time.isoformat() if sample_time else None,
            "blank_timestamp": None,
            "timestamp_delta_minutes": None,
            "sample_pathlength_cm": sample_path_val,
            "blank_pathlength_cm": None,
            "pathlength_delta_cm": None,
            "validation_ran": False,
            "validation_enforced": False,
            "validation_violations": [violation],
        }

    @staticmethod
    def _attach_blank_audit(sample: Spectrum, audit: Dict[str, object]) -> Spectrum:
        meta = dict(sample.meta or {})
        existing_audit = meta.get("blank_audit")
        if isinstance(existing_audit, dict):
            merged = dict(existing_audit)
            for key, value in audit.items():
                merged.setdefault(key, value)
        else:
            merged = dict(audit)
        meta["blank_audit"] = merged
        meta.setdefault("blank_subtracted", False)
        return Spectrum(wavelength=sample.wavelength, intensity=sample.intensity, meta=meta)

    @staticmethod
    def _coerce_float(value: object) -> float | None:
        if value is None:
            return None
        try:
            return float(value)
        except (TypeError, ValueError):
            return None

    @staticmethod
    def _safe_sample_id(spec: Spectrum, fallback: str) -> str:
        meta = spec.meta or {}
        return str(
            meta.get("sample_id")
            or meta.get("channel")
            or meta.get("blank_id")
            or fallback
        )

    @staticmethod
    def _fill_nan(values: np.ndarray) -> np.ndarray:
        arr = np.asarray(values, dtype=float)
        if np.all(np.isfinite(arr)):
            return arr
        x = np.arange(arr.size)
        mask = np.isfinite(arr)
        if not np.any(mask):
            return np.zeros_like(arr)
        arr = arr.copy()
        arr[~mask] = np.interp(x[~mask], x[mask], arr[mask])
        return arr

    @staticmethod
    def _calibration_signal_from_spec(
        spec: Spectrum,
        *,
        wavelength: float,
        bandwidth: float | None,
    ) -> float:
        wl = np.asarray(spec.wavelength, dtype=float)
        intensity = np.asarray(spec.intensity, dtype=float)
        mask = np.isfinite(wl) & np.isfinite(intensity)
        if mask.sum() < 2:
            return float("nan")
        wl = wl[mask]
        intensity = intensity[mask]
        if wavelength < float(np.min(wl)) or wavelength > float(np.max(wl)):
            return float("nan")
        if bandwidth is not None:
            width = float(bandwidth)
        else:
            width = 0.0
        if width > 0:
            half = width / 2.0
            region = (wl >= wavelength - half) & (wl <= wavelength + half)
            if np.count_nonzero(region) >= 1:
                window_values = intensity[region]
                if window_values.size == 0:
                    return float("nan")
                return float(np.nanmean(window_values))
        return float(np.interp(wavelength, wl, intensity))

    def _collect_calibration_measurements(
        self,
        sample_specs: Sequence[Spectrum],
        *,
        wavelength: float,
        bandwidth: float | None,
        default_pathlength: float | None,
    ) -> Dict[str, Any]:
        raw_values: List[float] = []
        norm_values: List[float] = []
        pathlengths: List[float] = []
        for spec in sample_specs:
            raw = self._calibration_signal_from_spec(
                spec,
                wavelength=wavelength,
                bandwidth=bandwidth,
            )
            if not math.isfinite(raw):
                continue
            path = self._coerce_float(spec.meta.get("pathlength_cm")) if spec.meta else None
            if path is None or not math.isfinite(path) or path <= 0:
                path = default_pathlength
            if path is None or not math.isfinite(path) or path <= 0:
                path = 1.0
            raw_values.append(float(raw))
            norm_values.append(float(raw) / float(path))
            pathlengths.append(float(path))
        if not raw_values:
            return {
                "raw_absorbance": float("nan"),
                "response": float("nan"),
                "responses": [],
                "raw_values": [],
                "pathlengths": [],
                "pathlength_cm": float(default_pathlength) if default_pathlength is not None else float("nan"),
                "replicates": 0,
            }
        return {
            "raw_absorbance": float(np.nanmean(raw_values)),
            "response": float(np.nanmean(norm_values)),
            "responses": [float(val) for val in norm_values],
            "raw_values": [float(val) for val in raw_values],
            "pathlengths": [float(val) for val in pathlengths],
            "pathlength_cm": float(np.nanmean(pathlengths)) if pathlengths else (
                float(default_pathlength) if default_pathlength is not None else float("nan")
            ),
            "replicates": len(raw_values),
        }

    @staticmethod
    def _normalize_standard_entries(entries: Any) -> List[Dict[str, Any]]:
        if entries is None:
            return []
        normalized: List[Dict[str, Any]] = []
        if isinstance(entries, dict):
            items: Sequence[Any] = [
                {"sample_id": key, "concentration": value} for key, value in entries.items()
            ]
        elif isinstance(entries, Sequence) and not isinstance(entries, (str, bytes)):
            items = entries
        else:
            items = [entries]
        for item in items:
            if isinstance(item, dict):
                sample_id = item.get("sample_id") or item.get("id") or item.get("name")
                if sample_id is None:
                    continue
                normalized.append({"sample_id": str(sample_id), **{k: v for k, v in item.items() if k not in {"sample_id", "id", "name"}}})
            elif isinstance(item, (tuple, list)) and len(item) >= 2:
                normalized.append({"sample_id": str(item[0]), "concentration": item[1]})
        return normalized

    @staticmethod
    def _normalize_unknown_entries(entries: Any) -> List[Dict[str, Any]]:
        if entries is None:
            return []
        normalized: List[Dict[str, Any]] = []
        if isinstance(entries, dict):
            items: Sequence[Any] = []
            for key, value in entries.items():
                if isinstance(value, dict):
                    payload = dict(value)
                else:
                    payload = {"dilution_factor": value} if isinstance(value, (int, float)) else {}
                payload["sample_id"] = key
                items.append(payload)
        elif isinstance(entries, Sequence) and not isinstance(entries, (str, bytes)):
            items = entries
        else:
            items = [entries]
        for item in items:
            if isinstance(item, dict):
                sample_id = item.get("sample_id") or item.get("id") or item.get("name")
                if sample_id is None:
                    continue
                payload = dict(item)
                payload["sample_id"] = str(sample_id)
                normalized.append(payload)
            else:
                normalized.append({"sample_id": str(item)})
        return normalized

    @staticmethod
    def _assign_calibration_payload(
        sample_specs: Sequence[Spectrum] | None,
        qc_rows: Sequence[Dict[str, Any]] | None,
        target_name: str,
        payload: Dict[str, Any],
    ) -> None:
        for spec in sample_specs or []:
            if spec.meta is None:
                spec.meta = {}
            calibration_meta = spec.meta.setdefault("calibration", {})
            calibration_meta[target_name] = dict(payload)
        for row in qc_rows or []:
            row.setdefault("calibration", {})
            row["calibration"][target_name] = dict(payload)

    def _compute_band_value(
        self,
        wl: np.ndarray,
        intensity: np.ndarray,
        center: float,
        width: float,
    ) -> float:
        if wl.size == 0:
            return float("nan")
        half = max(float(width) / 2.0, 0.0)
        mask = (wl >= center - half) & (wl <= center + half)
        if not np.any(mask):
            return float(np.interp(center, wl, intensity, left=np.nan, right=np.nan))
        return float(np.nanmean(intensity[mask]))

    def _compute_band_ratios(
        self,
        wl: np.ndarray,
        intensity: np.ndarray,
        configs: List[Dict[str, object]],
    ) -> Dict[str, Dict[str, float]]:
        ratios: Dict[str, Dict[str, float]] = {}
        for cfg in configs:
            name = str(cfg.get("name") or "ratio")
            numerator = float(cfg.get("numerator", cfg.get("num", 0.0)))
            denominator = float(cfg.get("denominator", cfg.get("den", 1.0)))
            num_width = float(cfg.get("numerator_width", cfg.get("bandwidth", 2.0)))
            den_width = float(cfg.get("denominator_width", cfg.get("bandwidth", 2.0)))
            num_val = self._compute_band_value(wl, intensity, numerator, num_width)
            den_val = self._compute_band_value(wl, intensity, denominator, den_width)
            if not np.isfinite(num_val) or not np.isfinite(den_val) or abs(den_val) < 1e-12:
                ratio_val = float("nan")
            else:
                ratio_val = float(num_val) / float(den_val)
            ratios[name] = {
                "value": ratio_val,
                "numerator_value": num_val,
                "denominator_value": den_val,
                "numerator_center": numerator,
                "denominator_center": denominator,
            }
        return ratios

    @staticmethod
    def _integrate_band(wl: np.ndarray, intensity: np.ndarray, start: float, stop: float) -> float:
        if wl.size == 0:
            return float("nan")
        lo, hi = sorted((float(start), float(stop)))
        mask = (wl >= lo) & (wl <= hi)
        if mask.sum() < 2:
            return float("nan")
        return float(np.trapezoid(intensity[mask], wl[mask]))

    def _compute_integrals(
        self,
        wl: np.ndarray,
        intensity: np.ndarray,
        configs: List[Dict[str, object]],
    ) -> Dict[str, float]:
        results: Dict[str, float] = {}
        for cfg in configs:
            name = str(cfg.get("name") or f"area_{cfg.get('min')}_{cfg.get('max')}")
            start = cfg.get("min") if cfg.get("min") is not None else cfg.get("start")
            stop = cfg.get("max") if cfg.get("max") is not None else cfg.get("stop")
            if start is None or stop is None:
                continue
            results[name] = self._integrate_band(wl, intensity, float(start), float(stop))
        return results

    def _compute_derivatives(
        self,
        wl: np.ndarray,
        intensity: np.ndarray,
        enabled: bool = True,
    ) -> Dict[str, np.ndarray]:
        if not enabled or intensity.size < 3:
            return {}
        safe_y = self._fill_nan(intensity)
        safe_wl = self._fill_nan(wl)
        first = np.gradient(safe_y, safe_wl)
        second = np.gradient(first, safe_wl)
        return {
            "first_derivative": first,
            "second_derivative": second,
        }

    def _compute_peak_metrics(
        self,
        wl: np.ndarray,
        intensity: np.ndarray,
        peak_cfg: Dict[str, object],
    ) -> List[Dict[str, float]]:
        if intensity.size < 3:
            return []
        prominence = float(peak_cfg.get("prominence", 0.01))
        min_distance = max(1, int(peak_cfg.get("min_distance", peak_cfg.get("distance", 5))))
        height = peak_cfg.get("height")
        if height is not None:
            height = float(height)
        peaks, properties = find_peaks(
            intensity,
            prominence=prominence if prominence > 0 else None,
            distance=min_distance,
            height=height,
        )
        if peaks.size == 0:
            return []
        max_peaks = int(peak_cfg.get("max_peaks", peak_cfg.get("num_peaks", 5)))
        prominences = properties.get("prominences")
        if prominences is not None:
            order = np.argsort(prominences)[::-1]
            prominences = prominences[order]
            peaks = peaks[order]
        if max_peaks > 0:
            peaks = peaks[:max_peaks]
            if prominences is not None:
                prominences = prominences[:max_peaks]
        _, _, left_ips, right_ips = peak_widths(intensity, peaks, rel_height=0.5)
        x_indices = np.arange(wl.size)
        peak_rows: List[Dict[str, float]] = []
        for idx, peak in enumerate(peaks):
            peak_wl = float(wl[peak])
            peak_height = float(intensity[peak])
            left_wl = float(np.interp(left_ips[idx], x_indices, wl))
            right_wl = float(np.interp(right_ips[idx], x_indices, wl))
            peak_rows.append({
                "wavelength": peak_wl,
                "height": peak_height,
                "fwhm": max(right_wl - left_wl, 0.0),
                "prominence": float(prominences[idx]) if prominences is not None else float("nan"),
            })
        return peak_rows

    def _compute_isosbestic_checks(
        self,
        wl: np.ndarray,
        intensity: np.ndarray,
        configs: Iterable[Dict[str, object]] | Iterable[object],
    ) -> List[Dict[str, object]]:
        wl = np.asarray(wl, dtype=float)
        intensity = np.asarray(intensity, dtype=float)
        results: List[Dict[str, object]] = []
        if wl.size < 2 or intensity.size < 2:
            return results
        for idx, cfg in enumerate(configs or []):
            if isinstance(cfg, dict):
                name = str(cfg.get("name") or f"isosbestic_{idx + 1}")
                wavelengths = cfg.get("wavelengths") or cfg.get("pair") or cfg.get("window")
                tolerance = cfg.get("tolerance")
            else:
                name = f"isosbestic_{idx + 1}"
                wavelengths = cfg
                tolerance = None
            wl_pair: Tuple[float, float] | None = None
            if isinstance(wavelengths, (list, tuple, np.ndarray)) and len(wavelengths) >= 2:
                lo, hi = float(wavelengths[0]), float(wavelengths[1])
                if lo == hi:
                    hi = lo + 1e-6
                wl_pair = (min(lo, hi), max(lo, hi))
            if wl_pair is None:
                results.append({
                    "name": name,
                    "wavelengths": None,
                    "crossing_detected": False,
                    "min_abs_deviation": float("nan"),
                    "crossing_wavelength": None,
                    "tolerance": float(tolerance) if tolerance is not None else None,
                    "within_tolerance": None,
                })
                continue
            lo, hi = wl_pair
            interp_lo = float(np.interp(lo, wl, intensity, left=np.nan, right=np.nan))
            interp_hi = float(np.interp(hi, wl, intensity, left=np.nan, right=np.nan))
            mask = (wl >= lo) & (wl <= hi)
            if mask.sum() < 2:
                results.append({
                    "name": name,
                    "wavelengths": [lo, hi],
                    "crossing_detected": False,
                    "min_abs_deviation": float("nan"),
                    "crossing_wavelength": None,
                    "tolerance": float(tolerance) if tolerance is not None else None,
                    "within_tolerance": None,
                    "endpoints": [interp_lo, interp_hi],
                })
                continue
            segment_wl = wl[mask]
            segment_intensity = intensity[mask]
            line_baseline = np.interp(segment_wl, [lo, hi], [interp_lo, interp_hi])
            deviation = np.asarray(segment_intensity - line_baseline, dtype=float)
            finite_mask = np.isfinite(deviation)
            crossing_detected = False
            crossing_wavelength: float | None = None
            min_abs_deviation = float("nan")
            within_tolerance: bool | None = None
            if np.any(finite_mask):
                finite_dev = deviation[finite_mask]
                min_abs_deviation = float(np.nanmin(np.abs(finite_dev)))
                if finite_dev.size:
                    # Determine if the deviation crosses zero within the window.
                    crossing_detected = bool(
                        np.any(np.diff(np.signbit(finite_dev)) != 0)
                        or np.any(finite_dev == 0.0)
                    )
                if crossing_detected:
                    # Find the first zero crossing for reporting.
                    finite_wl = segment_wl[finite_mask]
                    sign_changes = np.where(np.signbit(finite_dev[:-1]) != np.signbit(finite_dev[1:]))[0]
                    if sign_changes.size:
                        idx_change = sign_changes[0]
                        x0 = float(finite_wl[idx_change])
                        x1 = float(finite_wl[idx_change + 1])
                        y0 = float(finite_dev[idx_change])
                        y1 = float(finite_dev[idx_change + 1])
                        if np.isfinite(y0) and np.isfinite(y1) and y1 != y0:
                            crossing_wavelength = x0 + (x1 - x0) * (-y0) / (y1 - y0)
                        else:
                            crossing_wavelength = x0
                    else:
                        zero_indices = np.where(finite_dev == 0.0)[0]
                        if zero_indices.size:
                            crossing_wavelength = float(finite_wl[zero_indices[0]])
                if tolerance is not None and np.isfinite(min_abs_deviation):
                    within_tolerance = bool(min_abs_deviation <= float(tolerance))
            result = {
                "name": name,
                "wavelengths": [lo, hi],
                "crossing_detected": crossing_detected,
                "min_abs_deviation": min_abs_deviation,
                "crossing_wavelength": crossing_wavelength,
                "tolerance": float(tolerance) if tolerance is not None else None,
                "within_tolerance": within_tolerance,
                "endpoints": [interp_lo, interp_hi],
            }
            results.append(result)
        return results

    @staticmethod
    def _normalize_kinetics_targets(config: object) -> List[Dict[str, float]]:
        if not config:
            return []
        if isinstance(config, dict):
            raw_targets = config.get("targets") or config.get("wavelengths") or []
        else:
            raw_targets = config
        targets: List[Dict[str, float]] = []
        for idx, entry in enumerate(raw_targets or []):
            if isinstance(entry, dict):
                name = str(entry.get("name") or f"target_{idx + 1}")
                wavelength = entry.get("wavelength")
                if wavelength is None:
                    wavelength = entry.get("lambda") or entry.get("center")
                if wavelength is None:
                    continue
                bandwidth = float(entry.get("bandwidth", entry.get("width", 2.0)))
                targets.append(
                    {
                        "name": name,
                        "wavelength": float(wavelength),
                        "bandwidth": max(float(bandwidth), 0.0),
                    }
                )
            else:
                try:
                    wavelength = float(entry)
                except (TypeError, ValueError):
                    continue
                targets.append(
                    {
                        "name": f"target_{idx + 1}",
                        "wavelength": float(wavelength),
                        "bandwidth": 2.0,
                    }
                )
        return targets

    def _compute_kinetics_values(
        self,
        wl: np.ndarray,
        intensity: np.ndarray,
        targets: List[Dict[str, float]],
    ) -> Dict[str, float]:
        if not targets:
            return {}
        values: Dict[str, float] = {}
        for target in targets:
            values[target["name"]] = self._compute_band_value(
                wl,
                intensity,
                target["wavelength"],
                target.get("bandwidth", 0.0),
            )
        return values

    def _summarize_kinetics(
        self,
        records: List[Dict[str, object]],
        targets: List[Dict[str, float]],
    ) -> Dict[str, Dict[str, object]]:
        summaries: Dict[str, Dict[str, object]] = {}
        if not records:
            return summaries
        grouped: Dict[str, List[Dict[str, object]]] = {}
        for record in records:
            sample_id = record.get("sample_id")
            if sample_id is None:
                continue
            grouped.setdefault(str(sample_id), []).append(record)
        for sample_id, group in grouped.items():
            valid = [rec for rec in group if isinstance(rec.get("timestamp"), datetime)]
            valid.sort(key=lambda rec: rec.get("timestamp"))
            if valid:
                anchor = valid[0]["timestamp"]
            else:
                anchor = None
            for rec in valid:
                timestamp = rec.get("timestamp")
                assert isinstance(timestamp, datetime)
                if anchor:
                    delta = timestamp - anchor
                    relative = delta.total_seconds() / 60.0
                else:
                    relative = 0.0
                rec["relative_minutes"] = relative
                row_entry = rec.get("row_entry")
                feature_entry = rec.get("feature_entry")
                if isinstance(row_entry, dict):
                    row_entry["relative_minutes"] = float(relative)
                if isinstance(feature_entry, dict):
                    feature_entry["relative_minutes"] = float(relative)
            # For entries without timestamps, explicitly set relative minutes to None.
            for rec in group:
                if "relative_minutes" not in rec:
                    row_entry = rec.get("row_entry")
                    feature_entry = rec.get("feature_entry")
                    if isinstance(row_entry, dict):
                        row_entry["relative_minutes"] = None
                    if isinstance(feature_entry, dict):
                        feature_entry["relative_minutes"] = None
            if len(valid) < 2:
                for rec in group:
                    feature_entry = rec.get("feature_entry")
                    if isinstance(feature_entry, dict):
                        feature_entry["summary"] = None
                continue
            times = np.array([rec["relative_minutes"] for rec in valid], dtype=float)
            series: List[Dict[str, object]] = []
            group_sorted = sorted(
                group,
                key=lambda rec: rec.get("timestamp") or datetime.min,
            )
            for rec in group_sorted:
                timestamp = rec.get("timestamp")
                iso = timestamp.isoformat() if isinstance(timestamp, datetime) else None
                relative = rec.get("relative_minutes")
                series.append(
                    {
                        "timestamp": iso,
                        "relative_minutes": float(relative) if relative is not None else None,
                        "values": dict(rec.get("values", {})),
                    }
                )
            target_metrics: Dict[str, Dict[str, object]] = {}
            for target in targets:
                name = target["name"]
                values_arr = np.array(
                    [rec.get("values", {}).get(name, float("nan")) for rec in valid],
                    dtype=float,
                )
                mask = np.isfinite(times) & np.isfinite(values_arr)
                n_points = int(mask.sum())
                first_val = float(values_arr[mask][0]) if n_points else float("nan")
                last_val = float(values_arr[mask][-1]) if n_points else float("nan")
                delta_val = float(last_val - first_val) if n_points else float("nan")
                if n_points >= 2:
                    slope, _ = np.polyfit(times[mask], values_arr[mask], 1)
                    slope_val = float(slope)
                    corr = np.corrcoef(times[mask], values_arr[mask])
                    r_value = float(corr[0, 1]) if corr.size >= 4 else float("nan")
                else:
                    slope_val = float("nan")
                    r_value = float("nan")
                target_metrics[name] = {
                    "wavelength": float(target["wavelength"]),
                    "first": first_val,
                    "last": last_val,
                    "delta": delta_val,
                    "slope_per_min": slope_val,
                    "r_value": r_value,
                    "points": n_points,
                }
            elapsed = float(times[-1]) if times.size else float("nan")
            summary = {
                "sample_id": sample_id,
                "n_points": len(valid),
                "elapsed_minutes": elapsed,
                "targets": target_metrics,
                "series": series,
            }
            for rec in group:
                feature_entry = rec.get("feature_entry")
                if isinstance(feature_entry, dict):
                    feature_entry["summary"] = summary
                row = rec.get("row")
                if isinstance(row, dict):
                    row["kinetics_summary"] = summary
            summaries[sample_id] = summary
        return summaries

    def _perform_calibration(
        self,
        specs: List[Spectrum],
        qc_rows: List[Dict[str, Any]],
        recipe: Dict[str, Any] | None,
    ) -> Dict[str, Any]:
        calibration_cfg = dict(recipe.get("calibration", {})) if recipe else {}
        enabled = bool(calibration_cfg.get("enabled", True))
        if not calibration_cfg or not enabled:
            status = "disabled" if calibration_cfg and not enabled else "not_configured"
            return {"enabled": False, "status": status, "targets": []}

        lod_multiplier = float(calibration_cfg.get("lod_multiplier", 3.0))
        loq_multiplier = float(calibration_cfg.get("loq_multiplier", 10.0))
        default_bandwidth = self._coerce_float(calibration_cfg.get("bandwidth"))

        sample_lookup: Dict[str, List[Spectrum]] = {}
        sample_roles: Dict[str, str] = {}
        for spec in specs:
            sample_id = self._safe_sample_id(spec, f"spec_{id(spec)}")
            sample_lookup.setdefault(sample_id, []).append(spec)
            role = str(spec.meta.get("role", "")) if spec.meta else ""
            if sample_id not in sample_roles and role:
                sample_roles[sample_id] = role.lower()

        qc_lookup: Dict[str, List[Dict[str, Any]]] = {}
        for row in qc_rows:
            sample_id = row.get("sample_id")
            if sample_id is None:
                continue
            qc_lookup.setdefault(str(sample_id), []).append(row)

        raw_targets = calibration_cfg.get("targets")
        if raw_targets is None:
            raw_targets = []
        elif not isinstance(raw_targets, Sequence) or isinstance(raw_targets, (str, bytes)):
            raw_targets = [raw_targets]

        target_results: List[Dict[str, Any]] = []
        for index, target_cfg_raw in enumerate(raw_targets):
            if isinstance(target_cfg_raw, dict):
                target_cfg = dict(target_cfg_raw)
            else:
                target_cfg = {"name": target_cfg_raw}

            name = str(target_cfg.get("name") or f"target_{index + 1}")
            wavelength_val = self._coerce_float(target_cfg.get("wavelength"))
            if wavelength_val is None:
                target_results.append(
                    {
                        "name": name,
                        "status": "failed",
                        "errors": ["Target wavelength was not provided."],
                        "warnings": [],
                        "standards": [],
                        "unknowns": [],
                        "fit": None,
                        "wavelength": None,
                        "bandwidth": None,
                        "pathlength_cm": None,
                    }
                )
                continue

            bandwidth = self._coerce_float(target_cfg.get("bandwidth"))
            if bandwidth is None:
                bandwidth = default_bandwidth

            pathlength = self._coerce_float(target_cfg.get("pathlength_cm"))
            if pathlength is None:
                pathlength = self._coerce_float(calibration_cfg.get("pathlength_cm"))
            if pathlength is None or not math.isfinite(pathlength) or pathlength <= 0:
                pathlength = 1.0

            fit_intercept = bool(target_cfg.get("fit_intercept", True))
            r2_threshold = self._coerce_float(target_cfg.get("r2_threshold"))
            if r2_threshold is None:
                r2_threshold = self._coerce_float(calibration_cfg.get("r2_threshold"))

            standards_entries = self._normalize_standard_entries(target_cfg.get("standards"))
            if not standards_entries and calibration_cfg.get("standards") is not None:
                standards_entries = self._normalize_standard_entries(calibration_cfg.get("standards"))

            detected_standards: Dict[str, float] = {}
            if not standards_entries:
                for sample_id, sample_specs in sample_lookup.items():
                    role = sample_roles.get(sample_id, "").lower()
                    if "standard" not in role:
                        continue
                    concentration_val: float | None = None
                    for spec in sample_specs:
                        meta = spec.meta or {}
                        concentration_val = (
                            self._coerce_float(meta.get("concentration"))
                            or self._coerce_float(meta.get("target_concentration"))
                            or self._coerce_float(meta.get("standard_concentration"))
                        )
                        if concentration_val is not None:
                            break
                    if concentration_val is None:
                        continue
                    if sample_id not in detected_standards:
                        detected_standards[sample_id] = concentration_val
                standards_entries = [
                    {"sample_id": sample_id, "concentration": conc}
                    for sample_id, conc in detected_standards.items()
                ]

            target_result: Dict[str, Any] = {
                "name": name,
                "status": "not_computed",
                "errors": [],
                "warnings": [],
                "standards": [],
                "unknowns": [],
                "fit": None,
                "wavelength": float(wavelength_val),
                "bandwidth": float(bandwidth) if bandwidth is not None else None,
                "pathlength_cm": float(pathlength),
            }

            if not standards_entries:
                target_result["status"] = "failed"
                target_result["errors"].append("No calibration standards were provided.")
                target_results.append(target_result)
                continue

            standard_points: List[Dict[str, Any]] = []
            for entry in standards_entries:
                sample_id = str(entry.get("sample_id")) if entry.get("sample_id") is not None else None
                if not sample_id:
                    continue
                concentration_val = self._coerce_float(entry.get("concentration"))
                if concentration_val is None or not math.isfinite(concentration_val):
                    meta_specs = sample_lookup.get(sample_id, [])
                    for spec in meta_specs:
                        meta = spec.meta or {}
                        concentration_val = (
                            self._coerce_float(meta.get("concentration"))
                            or self._coerce_float(meta.get("target_concentration"))
                            or self._coerce_float(meta.get("standard_concentration"))
                        )
                        if concentration_val is not None and math.isfinite(concentration_val):
                            break
                sample_specs = sample_lookup.get(sample_id, [])
                measurement = self._collect_calibration_measurements(
                    sample_specs,
                    wavelength=float(wavelength_val),
                    bandwidth=bandwidth,
                    default_pathlength=pathlength,
                )
                point = {
                    "sample_id": sample_id,
                    "concentration": float(concentration_val) if concentration_val is not None else float("nan"),
                    "response": measurement["response"],
                    "raw_absorbance": measurement["raw_absorbance"],
                    "pathlength_cm": measurement["pathlength_cm"],
                    "replicates": measurement["replicates"],
                    "responses": measurement["responses"],
                    "included": bool(entry.get("include", True)),
                }
                weight_val = self._coerce_float(entry.get("weight"))
                if weight_val is not None and math.isfinite(weight_val) and weight_val > 0:
                    point["weight"] = float(weight_val)
                if not sample_specs:
                    target_result["errors"].append(f"Standard {sample_id} was not found in the processed spectra.")
                if concentration_val is None or not math.isfinite(point["concentration"]):
                    target_result["errors"].append(f"Standard {sample_id} is missing a concentration value.")
                if not math.isfinite(point["response"]):
                    target_result["warnings"].append(f"Standard {sample_id} did not yield a valid absorbance measurement.")
                standard_points.append(point)

            target_result["standards"] = standard_points

            unknown_entries = self._normalize_unknown_entries(target_cfg.get("unknowns"))
            if not unknown_entries and calibration_cfg.get("unknowns") is not None:
                unknown_entries = self._normalize_unknown_entries(calibration_cfg.get("unknowns"))

            if not unknown_entries:
                for sample_id in sample_lookup.keys():
                    if sample_id in {point["sample_id"] for point in standard_points}:
                        continue
                    role = sample_roles.get(sample_id, "").lower()
                    if role == "blank":
                        continue
                    unknown_entries.append({"sample_id": sample_id})

            unknown_measurements: List[Dict[str, Any]] = []
            for entry in unknown_entries:
                sample_id = str(entry.get("sample_id")) if entry.get("sample_id") is not None else None
                if not sample_id:
                    continue
                sample_specs = sample_lookup.get(sample_id, [])
                measurement = self._collect_calibration_measurements(
                    sample_specs,
                    wavelength=float(wavelength_val),
                    bandwidth=bandwidth,
                    default_pathlength=pathlength,
                )
                payload_base = {
                    "role": "unknown",
                    "target": name,
                    "response": measurement["response"],
                    "raw_absorbance": measurement["raw_absorbance"],
                    "pathlength_cm": measurement["pathlength_cm"],
                    "replicates": measurement["replicates"],
                }
                dilution_val = self._coerce_float(entry.get("dilution_factor") or entry.get("dilution"))
                if dilution_val is not None and math.isfinite(dilution_val):
                    payload_base["dilution_factor"] = float(dilution_val)
                unknown_measurements.append(
                    {
                        "sample_id": sample_id,
                        "entry": entry,
                        "measurement": measurement,
                        "payload": payload_base,
                    }
                )

            valid_points = [
                point
                for point in standard_points
                if point.get("included", True)
                and math.isfinite(point.get("response", float("nan")))
                and math.isfinite(point.get("concentration", float("nan")))
            ]

            if len(valid_points) < 2:
                target_result["status"] = "failed"
                target_result["errors"].append("At least two calibration standards with valid responses are required.")
                target_results.append(target_result)
                for point in standard_points:
                    payload = {
                        "role": "standard",
                        "status": "no_model",
                        "target": name,
                        "concentration": point.get("concentration"),
                        "response": point.get("response"),
                        "raw_absorbance": point.get("raw_absorbance"),
                        "pathlength_cm": point.get("pathlength_cm"),
                        "replicates": point.get("replicates"),
                        "included": point.get("included", True),
                    }
                    self._assign_calibration_payload(sample_lookup.get(point["sample_id"]), qc_lookup.get(point["sample_id"]), name, payload)
                target_result["unknowns"] = []
                for unknown in unknown_measurements:
                    payload = dict(unknown["payload"])
                    payload.update(
                        {
                            "status": "no_model",
                            "predicted_concentration": float("nan"),
                            "within_range": False,
                            "lod_flag": None,
                        }
                    )
                    self._assign_calibration_payload(
                        sample_lookup.get(unknown["sample_id"]),
                        qc_lookup.get(unknown["sample_id"]),
                        name,
                        payload,
                    )
                    target_result["unknowns"].append(payload | {"sample_id": unknown["sample_id"]})
                continue

            x = np.array([point["concentration"] for point in valid_points], dtype=float)
            y = np.array([point["response"] for point in valid_points], dtype=float)

            model_valid = False
            slope = float("nan")
            intercept = float("nan")
            if not fit_intercept:
                numerator = float(np.dot(x, y))
                denominator = float(np.dot(x, x))
                if math.isfinite(denominator) and denominator > 0:
                    slope = numerator / denominator
                    intercept = 0.0
                    model_valid = math.isfinite(slope)
            else:
                try:
                    slope, intercept = np.polyfit(x, y, 1)
                    model_valid = math.isfinite(slope) and math.isfinite(intercept)
                except Exception as exc:  # pragma: no cover - numpy failure unlikely
                    target_result["errors"].append(f"Regression failed: {exc}")

            if not model_valid or not math.isfinite(slope):
                target_result["status"] = "failed"
                target_result["errors"].append("Calibration regression could not be computed.")
            elif slope <= 0:
                target_result["status"] = "failed"
                target_result["errors"].append("Calibration slope must be positive for Beer-Lambert model.")

            y_pred = slope * x + intercept if math.isfinite(slope) else np.full_like(y, np.nan)
            residuals = y - y_pred
            ss_res = float(np.nansum((residuals) ** 2))
            mean_y = float(np.nanmean(y)) if np.isfinite(np.nanmean(y)) else 0.0
            ss_tot = float(np.nansum((y - mean_y) ** 2))
            if ss_tot <= 0:
                r_squared = 1.0 if ss_res <= 1e-12 else 0.0
            else:
                r_squared = max(0.0, 1.0 - ss_res / ss_tot)

            dof = max(len(valid_points) - (1 if not fit_intercept else 2), 1)
            residual_std = math.sqrt(ss_res / dof) if dof > 0 else float("nan")
            lod = (lod_multiplier * residual_std / slope) if model_valid and slope > 0 else float("nan")
            loq = (loq_multiplier * residual_std / slope) if model_valid and slope > 0 else float("nan")
            min_conc = float(np.nanmin(x)) if x.size else float("nan")
            max_conc = float(np.nanmax(x)) if x.size else float("nan")

            if r2_threshold is not None and math.isfinite(r2_threshold) and r_squared < r2_threshold:
                target_result["errors"].append(
                    f"Calibration R^2 {r_squared:.4f} is below threshold {r2_threshold:.4f}."
                )
                target_result["status"] = "failed"

            for point in standard_points:
                conc_val = point.get("concentration")
                if math.isfinite(conc_val) and math.isfinite(slope):
                    predicted = slope * conc_val + intercept
                else:
                    predicted = float("nan")
                point["predicted_response"] = float(predicted)
                if math.isfinite(point.get("response", float("nan"))) and math.isfinite(predicted):
                    point["residual"] = float(point["response"] - predicted)
                else:
                    point["residual"] = float("nan")
                payload = {
                    "role": "standard",
                    "status": "ok" if target_result.get("status") not in {"failed"} else "no_model",
                    "target": name,
                    "concentration": point.get("concentration"),
                    "response": point.get("response"),
                    "raw_absorbance": point.get("raw_absorbance"),
                    "pathlength_cm": point.get("pathlength_cm"),
                    "replicates": point.get("replicates"),
                    "included": point.get("included", True),
                    "predicted_response": point.get("predicted_response"),
                    "residual": point.get("residual"),
                }
                if target_result.get("status") == "failed":
                    payload["status"] = "no_model"
                self._assign_calibration_payload(
                    sample_lookup.get(point["sample_id"]),
                    qc_lookup.get(point["sample_id"]),
                    name,
                    payload,
                )

            fit_summary = {
                "slope": float(slope),
                "intercept": float(intercept),
                "r_squared": float(r_squared),
                "residual_std": float(residual_std),
                "lod": float(lod),
                "loq": float(loq),
                "points": len(valid_points),
                "min_concentration": min_conc,
                "max_concentration": max_conc,
            }
            target_result["fit"] = fit_summary

            unknown_results: List[Dict[str, Any]] = []
            for unknown in unknown_measurements:
                sample_id = unknown["sample_id"]
                measurement = unknown["measurement"]
                payload = dict(unknown["payload"])
                response_val = measurement["response"]
                model_available = target_result.get("status") not in {"failed"} and math.isfinite(slope) and slope != 0
                predicted_conc = float("nan")
                status = "no_model"
                if model_available:
                    predicted_conc = (response_val - intercept) / slope
                    dilution_val = payload.get("dilution_factor")
                    if dilution_val is not None and math.isfinite(dilution_val):
                        predicted_conc *= float(dilution_val)
                    status = "ok"
                    if not math.isfinite(predicted_conc):
                        status = "invalid"
                within_range = (
                    math.isfinite(predicted_conc)
                    and math.isfinite(fit_summary["min_concentration"])
                    and math.isfinite(fit_summary["max_concentration"])
                    and fit_summary["min_concentration"] <= predicted_conc <= fit_summary["max_concentration"]
                )
                if status == "ok" and not within_range:
                    status = "extrapolated"
                lod_flag = None
                if status != "no_model" and math.isfinite(predicted_conc) and math.isfinite(lod) and predicted_conc < lod:
                    lod_flag = "below_lod"
                elif status != "no_model" and math.isfinite(predicted_conc) and math.isfinite(loq) and predicted_conc < loq:
                    lod_flag = "below_loq"
                payload.update(
                    {
                        "status": status if model_available else "no_model",
                        "predicted_concentration": float(predicted_conc),
                        "within_range": within_range if status not in {"no_model", "invalid"} else False,
                        "lod_flag": lod_flag if status not in {"no_model", "invalid"} else None,
                    }
                )
                self._assign_calibration_payload(
                    sample_lookup.get(sample_id),
                    qc_lookup.get(sample_id),
                    name,
                    payload,
                )
                unknown_results.append(payload | {"sample_id": sample_id})

            target_result["unknowns"] = unknown_results

            if target_result.get("status") == "failed" and not target_result["errors"]:
                target_result["errors"].append("Calibration failed for an unspecified reason.")
            elif target_result.get("status") != "failed":
                target_result["status"] = "ok"
                if target_result["warnings"]:
                    target_result["status"] = "warning"

            target_results.append(target_result)

        overall_status = "ok"
        if any(target.get("status") == "failed" for target in target_results):
            overall_status = "failed"
        elif any(target.get("status") == "warning" for target in target_results):
            overall_status = "warning"

        return {"enabled": True, "status": overall_status, "targets": target_results}

    def analyze(self, specs, recipe):
        from spectro_app.engine.qc import compute_uvvis_drift_map, compute_uvvis_qc

        recipe = self._apply_recipe_defaults(recipe)

        feature_cfg = dict(recipe.get("features", {})) if recipe else {}
        peak_cfg = dict(feature_cfg.get("peaks", {}))
        ratio_cfg = feature_cfg.get("band_ratios")
        if not ratio_cfg:
            ratio_cfg = [
                {"name": "A260_A280", "numerator": 260.0, "denominator": 280.0, "bandwidth": 4.0},
                {"name": "A260_A230", "numerator": 260.0, "denominator": 230.0, "bandwidth": 4.0},
            ]
        integral_cfg = feature_cfg.get("integrals")
        if not integral_cfg:
            integral_cfg = [
                {"name": "Area_240_260", "min": 240.0, "max": 260.0},
                {"name": "Area_260_280", "min": 260.0, "max": 280.0},
            ]
        derivative_enabled = feature_cfg.get("derivatives", True)
        isosbestic_cfg = feature_cfg.get("isosbestic") or feature_cfg.get("isosbestic_checks") or []
        kinetics_cfg_raw = feature_cfg.get("kinetics") or {}
        kinetics_targets = self._normalize_kinetics_targets(kinetics_cfg_raw)
        kinetics_time_field: str | None = None
        if isinstance(kinetics_cfg_raw, dict):
            raw_field = kinetics_cfg_raw.get("time_key") or kinetics_cfg_raw.get("timestamp_field")
            if raw_field:
                kinetics_time_field = str(raw_field)

        qc_rows = []
        drift_map = compute_uvvis_drift_map(specs, recipe)
        processed_with_features: List[Spectrum] = []
        kinetics_records: List[Dict[str, object]] = []
        for idx, spec in enumerate(specs):
            metrics = compute_uvvis_qc(spec, recipe, drift_map.get(id(spec)))
            saturation = metrics["saturation"]
            join = metrics["join"]
            noise = metrics["noise"]
            rolling_noise = metrics["rolling_noise"]
            spikes = metrics["spikes"]
            smoothing = metrics["smoothing"]
            drift = metrics["drift"]
            roughness_metrics = metrics.get("roughness", {})
            processed_roughness_raw = roughness_metrics.get("processed")
            try:
                processed_roughness = float(processed_roughness_raw)
            except (TypeError, ValueError):
                processed_roughness = float("nan")
            channel_roughness_raw = roughness_metrics.get("channels")
            channel_roughness: Dict[str, float] = {}
            if isinstance(channel_roughness_raw, dict):
                for name, value in channel_roughness_raw.items():
                    try:
                        channel_roughness[name] = float(value)
                    except (TypeError, ValueError):
                        channel_roughness[name] = float("nan")
            roughness_delta: Dict[str, float] = {}
            if np.isfinite(processed_roughness):
                for name, value in channel_roughness.items():
                    if np.isfinite(value):
                        roughness_delta[name] = value - processed_roughness
                    else:
                        roughness_delta[name] = float("nan")
            else:
                roughness_delta = {name: float("nan") for name in channel_roughness}
            negative = metrics["negative_intensity"]
            wl = np.asarray(spec.wavelength, dtype=float)
            intensity = np.asarray(spec.intensity, dtype=float)
            derivatives = self._compute_derivatives(wl, intensity, derivative_enabled)
            band_ratios = self._compute_band_ratios(wl, intensity, ratio_cfg)
            integrals = self._compute_integrals(wl, intensity, integral_cfg)
            peaks = self._compute_peak_metrics(wl, intensity, peak_cfg)
            isosbestic_checks = self._compute_isosbestic_checks(wl, intensity, isosbestic_cfg)
            timestamp = self._parse_timestamp(spec.meta)
            if kinetics_time_field:
                specific = self._parse_specific_timestamp(spec.meta, kinetics_time_field)
                if specific:
                    timestamp = specific
            kinetics_values = self._compute_kinetics_values(wl, intensity, kinetics_targets)
            derivative_stats = {
                name: {
                    "min": float(np.nanmin(values)) if values.size else float("nan"),
                    "max": float(np.nanmax(values)) if values.size else float("nan"),
                    "mean": float(np.nanmean(values)) if values.size else float("nan"),
                    "rms": float(np.sqrt(np.nanmean(values ** 2))) if values.size else float("nan"),
                }
                for name, values in derivatives.items()
            }
            def _finite_max(values, *, absolute: bool = False) -> float:
                arr = np.asarray(values, dtype=float)
                if arr.size == 0:
                    return float("nan")
                if absolute:
                    arr = np.abs(arr)
                finite = arr[np.isfinite(arr)]
                if finite.size == 0:
                    return float("nan")
                return float(np.nanmax(finite))
            row = {
                "id": idx,
                "sample_id": spec.meta.get("sample_id") or spec.meta.get("channel") or spec.meta.get("blank_id"),
                "role": spec.meta.get("role", "sample"),
                "mode": metrics["mode"],
                "saturation_flag": saturation.flag,
                "saturation_min": saturation.minimum,
                "saturation_max": saturation.maximum,
                "noise_rsd": noise.rsd,
                "noise_window": noise.window,
                "noise_points": noise.used_points,
                "rolling_noise_enabled": rolling_noise.enabled,
                "rolling_noise_window_points": rolling_noise.window_points,
                "rolling_noise_step_points": rolling_noise.step_points,
                "rolling_noise_windows": rolling_noise.windows,
                "rolling_noise_max_rsd": rolling_noise.max_rsd,
                "rolling_noise_median_rsd": rolling_noise.median_rsd,
                "negative_intensity_flag": negative.flag,
                "negative_intensity_fraction": negative.processed_fraction,
                "negative_intensity_count": negative.processed_count,
                "negative_intensity_total": negative.processed_total,
                "negative_intensity_channels": negative.channels,
                "negative_intensity_tolerance": negative.tolerance,
                "join_count": join.count,
                "join_max_offset": join.max_offset,
                "join_mean_offset": join.mean_offset,
                "join_max_overlap_error": join.max_overlap_error,
                "join_indices": join.indices,
                "join_offsets": join.offsets,
                "join_pre_deltas": join.pre_deltas,
                "join_post_deltas": join.post_deltas,
                "join_pre_overlap_errors": join.pre_overlap_errors,
                "join_post_overlap_errors": join.post_overlap_errors,
                "join_pre_delta_abs_max": _finite_max(join.pre_deltas, absolute=True),
                "join_post_delta_abs_max": _finite_max(join.post_deltas, absolute=True),
                "join_pre_overlap_max": _finite_max(join.pre_overlap_errors),
                "join_post_overlap_max": _finite_max(join.post_overlap_errors),
                "spike_count": spikes.count,
                "spike_threshold": spikes.threshold,
                "smoothing_guard": smoothing.flag,
                "drift_available": drift.available,
                "drift_flag": drift.flag,
                "drift_reasons": drift.reasons,
                "drift_batch_reasons": drift.batch_reasons,
                "drift_baseline": drift.baseline,
                "drift_baseline_delta": drift.baseline_delta,
                "drift_slope_per_hour": drift.slope_per_hour,
                "drift_residual": drift.residual,
                "drift_predicted": drift.predicted,
                "drift_span_minutes": drift.span_minutes,
                "drift_timestamp": drift.timestamp.isoformat() if drift.timestamp else None,
                "drift_window": drift.window,
                "roughness": {"processed": processed_roughness, "channels": channel_roughness},
                "roughness_delta": roughness_delta,
                "flags": metrics["flags"],
                "summary": metrics["summary"],
                "band_ratios": band_ratios,
                "integrals": integrals,
                "peak_metrics": peaks,
                "derivative_stats": derivative_stats,
                "isosbestic": isosbestic_checks,
            }
            qc_rows.append(row)
            meta = dict(spec.meta)
            meta.setdefault("features", {})
            meta["features"].update({
                "band_ratios": band_ratios,
                "integrals": integrals,
                "peaks": peaks,
                "derivative_stats": derivative_stats,
                "isosbestic": isosbestic_checks,
            })
            existing_channels = {
                key: np.asarray(val, dtype=float)
                for key, val in (meta.get("channels") or {}).items()
                if isinstance(val, (list, tuple, np.ndarray))
            }
            for name, arr in derivatives.items():
                existing_channels[name] = np.asarray(arr, dtype=float)
            if existing_channels:
                meta["channels"] = existing_channels
            sample_id_value = row["sample_id"]
            sample_label = str(sample_id_value) if sample_id_value is not None else None
            if sample_label is not None:
                row["sample_id"] = sample_label
            kinetics_entry_row = {
                "timestamp": timestamp.isoformat() if isinstance(timestamp, datetime) else None,
                "relative_minutes": None,
                "values": {name: float(val) for name, val in kinetics_values.items()},
            }
            row["kinetics"] = kinetics_entry_row
            row["kinetics_summary"] = None
            processed_with_features.append(
                Spectrum(
                    wavelength=spec.wavelength.copy(),
                    intensity=spec.intensity.copy(),
                    meta=meta,
                )
            )
            feature_kinetics = {
                "timestamp": kinetics_entry_row["timestamp"],
                "relative_minutes": None,
                "values": dict(kinetics_entry_row["values"]),
                "summary": None,
            }
            meta["features"]["kinetics"] = feature_kinetics
            kinetics_records.append(
                {
                    "sample_id": sample_label,
                    "timestamp": timestamp,
                    "values": dict(kinetics_entry_row["values"]),
                    "row": row,
                    "row_entry": kinetics_entry_row,
                    "feature_entry": feature_kinetics,
                }
            )
        if kinetics_records:
            self._summarize_kinetics(kinetics_records, kinetics_targets)
        calibration_results = self._perform_calibration(processed_with_features, qc_rows, recipe)
        self._last_calibration_results = calibration_results
        return processed_with_features, qc_rows

    def _build_audit_entries(
        self,
        specs: List[Spectrum],
        qc: List[Dict[str, object]],
        recipe: Dict[str, object],
        figures: Dict[str, bytes],
    ) -> List[str]:
        entries = [
            "UV-Vis export initiated.",
            f"Spectra processed: {len(specs)}",
            f"QC rows: {len(qc)}",
        ]
        entries.extend(self._runtime_audit_tokens())
        entries.extend(self._input_source_hash_tokens(specs))
        if recipe:
            entries.append(f"Recipe keys: {sorted(recipe.keys())}")
        for spec, qc_row in zip(specs, qc):
            sample_id = self._safe_sample_id(spec, f"spec_{id(spec)}")
            features = spec.meta.get("features", {})
            ratios = features.get("band_ratios", {})
            ratio_summary = ", ".join(
                f"{name}={vals.get('value'):.3f}" if np.isfinite(vals.get("value", np.nan)) else f"{name}=nan"
                for name, vals in ratios.items()
            )
            peak_info = features.get("peaks", [])
            if peak_info:
                primary_peak = peak_info[0]
                peak_summary = (
                    f"peak@{primary_peak.get('wavelength', float('nan')):.1f}nm"
                    if np.isfinite(primary_peak.get("wavelength", float("nan")))
                    else "peak@nan"
                )
            else:
                peak_summary = "no_peaks"
            entries.append(f"Spectrum {sample_id}: ratios[{ratio_summary}] peaks[{peak_summary}]")
        if figures:
            entries.append(f"Generated plots: {', '.join(sorted(figures))}")
        calibration = getattr(self, "_last_calibration_results", None)
        if calibration and calibration.get("targets"):
            for target in calibration.get("targets", []):
                fit = target.get("fit") or {}
                slope = fit.get("slope")
                r_squared = fit.get("r_squared")
                slope_str = f"{slope:.4f}" if isinstance(slope, (int, float)) and math.isfinite(slope) else "nan"
                r2_str = f"{r_squared:.4f}" if isinstance(r_squared, (int, float)) and math.isfinite(r_squared) else "nan"
                entries.append(
                    f"Calibration {target.get('name', 'target')}: status={target.get('status', 'unknown')} "
                    f"slope={slope_str} r2={r2_str}"
                )
        else:
            entries.append("Calibration: not performed.")
        return entries

    def _runtime_audit_tokens(self) -> List[str]:
        tokens: List[str] = []
        package_label = "spectro-app"
        version = "unknown"
        for candidate in ("spectro-app", "spectro_app"):
            try:
                version = metadata.version(candidate)
            except metadata.PackageNotFoundError:
                continue
            else:
                package_label = candidate
                break
        tokens.append(f"Runtime library {package_label}=={version}")
        return tokens

    def _input_source_hash_tokens(self, specs: List[Spectrum]) -> List[str]:
        tokens: List[str] = []
        for spec in specs:
            source = spec.meta.get("source_file")
            if not source:
                continue
            source_str = str(source)
            digest = hashlib.sha256(source_str.encode("utf-8")).hexdigest()
            sample_id = self._safe_sample_id(spec, source_str)
            tokens.append(f"Input {sample_id} source_hash=sha256:{digest}")
        return tokens

    @staticmethod
    def _sanitise_figure_name(*parts: str, ext: str = "png") -> str:
        tokens: List[str] = []
        for part in parts:
            if part is None:
                continue
            text = str(part)
            cleaned = "".join(ch if ch.isalnum() or ch in {"-", "_"} else "_" for ch in text)
            cleaned = cleaned.strip("_")
            if cleaned:
                tokens.append(cleaned)
        if not tokens:
            tokens.append("figure")
        base = "_".join(tokens)
        ext_str = str(ext or "").strip()
        if ext_str.startswith("."):
            ext_str = ext_str[1:]
        if not ext_str:
            return base
        return f"{base}.{ext_str}"

    def _render_processed_figure(self, spec: Spectrum):
        wl = np.asarray(spec.wavelength, dtype=float)
        intensity = np.asarray(spec.intensity, dtype=float)
        if wl.size == 0 or intensity.size == 0:
            return None
        channels = spec.meta.get("channels") or {}
        sample_id = self._safe_sample_id(spec, f"spec_{id(spec)}")
        fig, ax = plt.subplots(figsize=(6, 4))
        ax.plot(wl, intensity, label="Processed", linewidth=1.5)
        stage_order = ["raw", "blanked", "baseline_corrected", "joined", "despiked", "smoothed"]
        ordered_names = [name for name in stage_order if name in channels]
        ordered_names.extend(name for name in channels.keys() if name not in ordered_names)
        for name in ordered_names:
            channel = channels[name]
            channel_arr = np.asarray(channel, dtype=float)
            if channel_arr.shape != wl.shape:
                continue
            ax.plot(wl, channel_arr, label=name.replace("_", " "))
        features = spec.meta.get("features", {})
        for peak in features.get("peaks", [])[:5]:
            wavelength = peak.get("wavelength")
            if wavelength is None or not np.isfinite(wavelength):
                continue
            ax.axvline(wavelength, color="tab:orange", linestyle="--", alpha=0.3)
        ax.set_xlabel(self.xlabel)
        ax.set_ylabel("Intensity")
        ax.set_title(f"Spectrum {sample_id}")
        ax.legend(loc="best")
        ax.grid(True, alpha=0.2)
        fig.tight_layout()
        return sample_id, fig

    def _render_join_overlap_figures(
        self,
        spec: Spectrum,
        qc_row: Dict[str, object] | None = None,
    ) -> List[Tuple[Tuple[str, ...], Figure]]:
        join_indices: Tuple[int, ...] = tuple()
        if qc_row and isinstance(qc_row.get("join_indices"), (list, tuple)):
            join_indices = tuple(
                int(idx)
                for idx in qc_row.get("join_indices", [])
                if isinstance(idx, (int, float))
            )
        elif isinstance(spec.meta.get("join_indices"), (list, tuple)):
            join_indices = tuple(int(idx) for idx in spec.meta.get("join_indices", []))

        if not join_indices:
            join_count = qc_row.get("join_count") if qc_row else None
            if not join_count:
                return []

        channels = spec.meta.get("channels") or {}
        raw_channel = channels.get("raw")
        joined_channel = channels.get("joined")
        if raw_channel is None or joined_channel is None:
            return []

        wl = np.asarray(spec.wavelength, dtype=float)
        raw_vals = np.asarray(raw_channel, dtype=float)
        joined_vals = np.asarray(joined_channel, dtype=float)

        if wl.size == 0 or raw_vals.shape != wl.shape or joined_vals.shape != wl.shape:
            return []

        if not join_indices:
            diff = np.abs(raw_vals - joined_vals)
            if not np.any(np.isfinite(diff)):
                return []
            candidate = int(np.nanargmax(diff)) if diff.size else None
            join_indices = (candidate,) if candidate is not None else tuple()
        if not join_indices:
            return []

        figures: List[Tuple[Tuple[str, ...], Figure]] = []
        sample_id = self._safe_sample_id(spec, f"spec_{id(spec)}")
        n = wl.size
        for order, join_idx in enumerate(join_indices, start=1):
            idx = int(join_idx)
            if idx <= 0 or idx >= n:
                continue
            window = max(10, min(80, n // 10))
            start = max(0, idx - window)
            stop = min(n, idx + window)
            fig, ax = plt.subplots(figsize=(6, 3.5))
            ax.plot(wl[start:stop], raw_vals[start:stop], label="Before join", color="tab:gray", linewidth=1.2)
            ax.plot(
                wl[start:stop],
                joined_vals[start:stop],
                label="After correction",
                color="tab:blue",
                linewidth=1.2,
            )
            ax.axvline(wl[min(idx, n - 1)], color="tab:red", linestyle="--", alpha=0.5)
            ax.set_xlabel(self.xlabel)
            ax.set_ylabel("Intensity")
            ax.set_title(f"Join correction around {wl[min(idx, n - 1)]:.1f} nm")
            ax.grid(True, alpha=0.2)
            ax.legend(loc="best")
            fig.tight_layout()
            figures.append(((sample_id, f"join_{order}"), fig))
        return figures

    def _render_calibration_figures(self) -> List[Tuple[Tuple[str, ...], Figure]]:
        calibration = getattr(self, "_last_calibration_results", None)
        targets = calibration.get("targets", []) if calibration else []
        figures: List[Tuple[Tuple[str, ...], Figure]] = []
        for target in targets:
            standards = target.get("standards") or []
            if not standards:
                continue
            concentrations = np.array(
                [point.get("concentration", float("nan")) for point in standards],
                dtype=float,
            )
            responses = np.array([point.get("response", float("nan")) for point in standards], dtype=float)
            included_mask = np.array([bool(point.get("included", True)) for point in standards], dtype=bool)
            residuals = np.array([point.get("residual", float("nan")) for point in standards], dtype=float)
            if not np.any(np.isfinite(concentrations)) or not np.any(np.isfinite(responses)):
                continue

            fig, (ax_fit, ax_resid) = plt.subplots(2, 1, figsize=(6, 6), sharex=True)
            inc_x = concentrations[included_mask]
            inc_y = responses[included_mask]
            exc_x = concentrations[~included_mask]
            exc_y = responses[~included_mask]
            if inc_x.size:
                ax_fit.scatter(inc_x, inc_y, label="Included", color="tab:blue")
            if exc_x.size:
                ax_fit.scatter(exc_x, exc_y, label="Excluded", color="tab:orange", marker="x")

            fit = target.get("fit") or {}
            slope = fit.get("slope")
            intercept = fit.get("intercept")
            if (
                isinstance(slope, (int, float))
                and isinstance(intercept, (int, float))
                and math.isfinite(slope)
                and math.isfinite(intercept)
            ):
                x_min = float(np.nanmin(concentrations))
                x_max = float(np.nanmax(concentrations))
                x_span = np.linspace(x_min, x_max, 100)
                ax_fit.plot(x_span, slope * x_span + intercept, color="tab:green", label="Fit")
                r_squared = fit.get("r_squared", float("nan"))
                ax_fit.text(
                    0.02,
                    0.95,
                    f"Slope: {slope:.4f}\nIntercept: {intercept:.4f}\nR$^2$: {r_squared:.4f}",
                    transform=ax_fit.transAxes,
                    va="top",
                    ha="left",
                    fontsize=9,
                    bbox={"boxstyle": "round", "facecolor": "white", "alpha": 0.6},
                )
            ax_fit.set_ylabel("Response (A/cm)")
            ax_fit.set_title(f"Calibration fit: {target.get('name', 'target')}")
            ax_fit.grid(True, alpha=0.2)
            ax_fit.legend(loc="best")

            if np.any(np.isfinite(residuals)):
                ax_resid.axhline(0.0, color="tab:gray", linestyle="--", linewidth=1.0)
                ax_resid.scatter(concentrations[included_mask], residuals[included_mask], color="tab:blue")
                if exc_x.size:
                    ax_resid.scatter(concentrations[~included_mask], residuals[~included_mask], color="tab:orange", marker="x")
            ax_resid.set_xlabel("Concentration")
            ax_resid.set_ylabel("Residual (A/cm)")
            ax_resid.grid(True, alpha=0.2)

            fig.tight_layout()
            figures.append((("calibration", str(target.get("name", "target"))), fig))
        return figures

    def _render_qc_summary_figures(
        self, qc_rows: Sequence[Dict[str, object]] | None
    ) -> List[Tuple[Tuple[str, ...], Figure]]:
        if not qc_rows:
            return []
        noise_values = np.array(
            [row.get("noise_rsd", float("nan")) for row in qc_rows],
            dtype=float,
        )
        finite_mask = np.isfinite(noise_values)
        if not np.any(finite_mask):
            return []
        sample_labels = [
            str(row.get("sample_id") or row.get("id") or idx)
            for idx, row in enumerate(qc_rows)
        ]
        join_counts = np.array([row.get("join_count", 0) or 0 for row in qc_rows], dtype=float)
        x = np.arange(len(sample_labels))
        fig, ax = plt.subplots(figsize=(max(6, len(sample_labels) * 0.6), 4))
        scatter = ax.scatter(
            x[finite_mask],
            noise_values[finite_mask],
            c=join_counts[finite_mask],
            cmap="viridis",
            s=60,
            edgecolors="black",
        )
        ax.set_xticks(x)
        ax.set_xticklabels(sample_labels, rotation=45, ha="right")
        ax.set_ylabel("Noise RSD (%)")
        ax.set_xlabel("Sample")
        ax.set_title("QC summary: noise by sample")
        ax.grid(True, alpha=0.2)
        cbar = fig.colorbar(scatter, ax=ax)
        cbar.set_label("Join count")
        fig.tight_layout()
        return [(("qc", "summary", "noise"), fig)]

    def _generate_figures(
        self,
        specs: List[Spectrum],
        qc_rows: Sequence[Dict[str, object]] | None = None,
        formats: object = None,
    ) -> Tuple[Dict[str, bytes], List[Tuple[str, Figure]]]:
        figure_formats = self._normalise_figure_formats(formats)
        figures: Dict[str, bytes] = {}
        figure_objs: List[Tuple[str, Figure]] = []
        qc_lookup: Dict[int, Dict[str, object]] = {}
        if qc_rows:
            for spec, qc_row in zip(specs, qc_rows):
                if isinstance(qc_row, dict):
                    qc_lookup[id(spec)] = qc_row

        def capture(parts: Sequence[str], fig: Figure) -> None:
            base_name = self._sanitise_figure_name(*parts, ext=figure_formats[0])
            for fmt in figure_formats:
                filename = self._sanitise_figure_name(*parts, ext=fmt)
                buf = io.BytesIO()
                save_kwargs = {"format": fmt}
                if fmt == "png":
                    save_kwargs["dpi"] = 150
                fig.savefig(buf, **save_kwargs)
                buf.seek(0)
                figures[filename] = buf.read()
            figure_objs.append((base_name, fig))

        for spec in specs:
            rendered = self._render_processed_figure(spec)
            if not rendered:
                continue
            sample_id, fig = rendered
            capture((sample_id, "processed"), fig)

            qc_row = qc_lookup.get(id(spec))
            for name_parts, join_fig in self._render_join_overlap_figures(spec, qc_row):
                capture(name_parts, join_fig)

        for name_parts, cal_fig in self._render_calibration_figures():
            capture(name_parts, cal_fig)

        for name_parts, qc_fig in self._render_qc_summary_figures(qc_rows):
            capture(name_parts, qc_fig)

        return figures, figure_objs

    @staticmethod
    def _normalise_figure_formats(formats: object = None) -> Tuple[str, ...]:
        default = ("png",)
        if formats is None:
            return default
        candidates: List[str]
        if isinstance(formats, Mapping):
            candidates = [str(key) for key, value in formats.items() if value]
        elif isinstance(formats, (str, bytes)):
            candidates = [formats]
        else:
            try:
                candidates = list(formats)  # type: ignore[arg-type]
            except TypeError:
                candidates = [str(formats)]
        normalised: List[str] = []
        for raw in candidates:
            if raw is None:
                continue
            token = str(raw).strip().lower()
            if not token:
                continue
            if token.startswith("."):
                token = token[1:]
            if token not in {"png", "svg"}:
                continue
            if token not in normalised:
                normalised.append(token)
        return tuple(normalised) if normalised else default

    @staticmethod
    def _coerce_export_path(value, default: Optional[Path] = None) -> Optional[Path]:
        if value in (None, False):
            return None
        if isinstance(value, dict):
            value = value.get("path") or value.get("file")
        if isinstance(value, (str, Path)):
            return Path(value)
        if value is True and default is not None:
            return default
        return None

    @staticmethod
    def _json_sanitise(value):
        if isinstance(value, dict):
            return {str(k): UvVisPlugin._json_sanitise(v) for k, v in value.items()}
        if isinstance(value, (list, tuple, set)):
            return [UvVisPlugin._json_sanitise(v) for v in value]
        if isinstance(value, np.ndarray):
            return value.tolist()
        if isinstance(value, (np.floating, np.integer)):
            return value.item()
        if isinstance(value, Path):
            return str(value)
        if isinstance(value, bytes):
            return value.decode("utf-8", errors="replace")
        if hasattr(value, "isoformat") and callable(value.isoformat):
            try:
                return value.isoformat()  # type: ignore[return-value]
            except Exception:  # pragma: no cover - best effort serialisation
                return str(value)
        return value

    def _write_recipe_sidecar(self, recipe_path: Path, recipe: Dict[str, object]) -> None:
        recipe_path.parent.mkdir(parents=True, exist_ok=True)
        serialisable = self._json_sanitise(recipe or {})
        with recipe_path.open("w", encoding="utf-8") as handle:
            json.dump(serialisable, handle, indent=2, sort_keys=True)

    def _write_pdf_report(
        self,
        pdf_path: Path,
        figures: List[Tuple[str, Figure]],
        audit_entries: List[str],
        specs: List[Spectrum],
        qc: List[Dict[str, object]],
    ) -> None:
        pdf_path.parent.mkdir(parents=True, exist_ok=True)
        with PdfPages(pdf_path) as pdf:
            summary_fig, ax = plt.subplots(figsize=(8.5, 11))
            ax.axis("off")
            title = "UV-Vis Export Report"
            ax.text(0.5, 0.95, title, ha="center", va="center", fontsize=16, fontweight="bold")
            timestamp = datetime.now(UTC).isoformat()
            ax.text(0.02, 0.9, f"Generated: {timestamp}", fontsize=10, va="top")
            ax.text(0.02, 0.85, f"Spectra processed: {len(specs)}", fontsize=10, va="top")
            ax.text(0.02, 0.82, f"QC rows: {len(qc)}", fontsize=10, va="top")
            ax.text(0.02, 0.78, "Audit log:", fontsize=12, fontweight="bold", va="top")
            if audit_entries:
                text = "\n".join(audit_entries)
            else:
                text = "No audit entries available."
            ax.text(0.02, 0.76, text, fontsize=9, va="top", wrap=True)
            pdf.savefig(summary_fig)
            plt.close(summary_fig)
            for _, figure in figures:
                pdf.savefig(figure)

    def export(self, specs, qc, recipe):
        export_cfg = dict(recipe.get("export", {})) if recipe else {}
        workbook_target = self._coerce_export_path(export_cfg.get("path") or export_cfg.get("workbook"))
<<<<<<< HEAD
        figures, figure_objs = self._generate_figures(specs, qc, formats=export_cfg.get("formats"))
=======
        processed_layout = export_cfg.get("processed_layout", "tidy")
        if isinstance(processed_layout, str):
            processed_layout = processed_layout.lower()
        else:
            processed_layout = "tidy"
        if processed_layout not in {"tidy", "wide"}:
            processed_layout = "tidy"
        figures, figure_objs = self._generate_figures(specs, qc)
>>>>>>> 7a027f1f
        audit_entries = self._build_audit_entries(specs, qc, recipe, figures)
        workbook_audit = list(audit_entries)
        calibration_results = getattr(self, "_last_calibration_results", None)
        workbook_default = workbook_target if workbook_target else None
        recipe_target = self._coerce_export_path(
            export_cfg.get("recipe_path") or export_cfg.get("recipe_sidecar") or export_cfg.get("recipe"),
            workbook_default.with_suffix(".recipe.json") if workbook_default else None,
        )
        pdf_target = self._coerce_export_path(
            export_cfg.get("pdf_path")
            or export_cfg.get("pdf_report")
            or export_cfg.get("pdf")
            or export_cfg.get("report"),
            workbook_default.with_suffix(".pdf") if workbook_default else None,
        )

        try:
            if workbook_target:
                resolved_path = str(workbook_target)
                workbook_audit.append(f"Workbook written to {resolved_path}")
                write_workbook(
                    resolved_path,
                    specs,
                    qc,
                    workbook_audit,
                    figures,
                    calibration_results,
                    processed_layout=processed_layout,
                )
            else:
                workbook_audit.append("No workbook path provided; workbook not written.")

            if recipe_target and recipe:
                self._write_recipe_sidecar(recipe_target, recipe)
                workbook_audit.append(f"Recipe sidecar written to {recipe_target}")
            elif export_cfg.get("recipe") or export_cfg.get("recipe_path") or export_cfg.get("recipe_sidecar"):
                workbook_audit.append("Recipe sidecar requested but no path resolved.")

            if pdf_target:
                audit_for_pdf = list(workbook_audit)
                self._write_pdf_report(pdf_target, figure_objs, audit_for_pdf, specs, qc)
                workbook_audit.append(f"PDF report written to {pdf_target}")
        finally:
            for _, fig in figure_objs:
                plt.close(fig)

        return BatchResult(processed=specs, qc_table=qc, figures=figures, audit=workbook_audit)<|MERGE_RESOLUTION|>--- conflicted
+++ resolved
@@ -2847,9 +2847,6 @@
     def export(self, specs, qc, recipe):
         export_cfg = dict(recipe.get("export", {})) if recipe else {}
         workbook_target = self._coerce_export_path(export_cfg.get("path") or export_cfg.get("workbook"))
-<<<<<<< HEAD
-        figures, figure_objs = self._generate_figures(specs, qc, formats=export_cfg.get("formats"))
-=======
         processed_layout = export_cfg.get("processed_layout", "tidy")
         if isinstance(processed_layout, str):
             processed_layout = processed_layout.lower()
@@ -2857,8 +2854,7 @@
             processed_layout = "tidy"
         if processed_layout not in {"tidy", "wide"}:
             processed_layout = "tidy"
-        figures, figure_objs = self._generate_figures(specs, qc)
->>>>>>> 7a027f1f
+        figures, figure_objs = self._generate_figures(specs, qc, formats=export_cfg.get("formats"))
         audit_entries = self._build_audit_entries(specs, qc, recipe, figures)
         workbook_audit = list(audit_entries)
         calibration_results = getattr(self, "_last_calibration_results", None)
