from __future__ import annotations

import io
<<<<<<< HEAD
from dataclasses import dataclass
=======
from datetime import datetime
>>>>>>> df3698d2
from pathlib import Path
from typing import Dict, Iterable, List, Optional, Tuple, Set

import numpy as np
import pandas as pd
import matplotlib

matplotlib.use("Agg", force=True)
import matplotlib.pyplot as plt
from scipy.signal import find_peaks, peak_widths

from spectro_app.engine.io_common import sniff_locale
from spectro_app.engine.plugin_api import BatchResult, SpectroscopyPlugin, Spectrum
from spectro_app.engine.excel_writer import write_workbook
from .io_helios import is_helios_file, parse_metadata_lines, read_helios
from . import pipeline

class UvVisPlugin(SpectroscopyPlugin):
    id = "uvvis"
    label = "UV-Vis"
    xlabel = "Wavelength (nm)"
    DEFAULT_BLANK_TIME_WINDOW_MINUTES = 240.0
    DEFAULT_PATHLENGTH_TOLERANCE_CM = 0.01

    def __init__(self, *, enable_manifest: bool = True) -> None:
        self.enable_manifest = bool(enable_manifest)

    def detect(self, paths):
        return any(str(p).lower().endswith((".dsp", ".csv", ".xlsx", ".txt")) for p in paths)

    def load(self, paths: Iterable[str]) -> List[Spectrum]:
        spectra: List[Spectrum] = []
<<<<<<< HEAD
        path_objects = [Path(p) for p in paths]
        manifest_index, manifest_files = self._parse_manifest(path_objects)

        for path in path_objects:
            if path.resolve() in manifest_files:
                continue
=======
        manifest_entries: List[Dict[str, object]] = []
        data_paths: List[Path] = []

        for path_str in paths:
            path = Path(path_str)
            if self.enable_manifest and self._is_manifest_file(path):
                manifest_entries.extend(self._parse_manifest(path))
            else:
                data_paths.append(path)

        manifest_lookup = self._build_manifest_lookup(manifest_entries) if self.enable_manifest else {}

        for path in data_paths:
>>>>>>> df3698d2
            suffix = path.suffix.lower()
            file_records: List[Dict[str, object]]

            if suffix in {".dsp"}:
                file_records = read_helios(path)
            elif suffix in {".csv", ".txt"}:
                text_sample = path.read_text(encoding="utf-8", errors="ignore")[:4000]
                if is_helios_file(path, text_sample):
                    file_records = read_helios(path)
                else:
                    file_records = self._read_generic_text(path, text_sample)
            elif suffix in {".xls", ".xlsx"}:
                if is_helios_file(path):
                    file_records = read_helios(path)
                else:
                    file_records = self._read_generic_excel(path)
            else:
                raise ValueError(f"Unsupported UV-Vis file type: {suffix}")

            for record in file_records:
                wl = np.asarray(record["wavelength"], dtype=float)
                inten = np.asarray(record["intensity"], dtype=float)
                meta = dict(record.get("meta", {}))
                meta.setdefault("technique", "uvvis")
                meta.setdefault("source_file", str(path))
<<<<<<< HEAD
                if manifest_index:
                    updates = self._lookup_manifest(manifest_index, path, meta)
                    if updates:
                        for key, value in updates.items():
                            if key == "role" and isinstance(value, str):
                                meta[key] = value.lower()
                            else:
                                meta[key] = value
                        if meta.get("role") == "blank":
                            if not meta.get("blank_id"):
                                meta["blank_id"] = meta.get("sample_id") or meta.get("channel")
                            elif (
                                meta.get("sample_id")
                                and meta.get("channel")
                                and meta.get("blank_id") == meta.get("channel")
                            ):
                                meta["blank_id"] = meta.get("sample_id")
=======
                if self.enable_manifest:
                    manifest_meta = self._lookup_manifest(manifest_lookup, path, meta)
                    if manifest_meta:
                        meta.update(manifest_meta)
>>>>>>> df3698d2
                spectra.append(Spectrum(wavelength=wl, intensity=inten, meta=meta))

        return spectra

    @staticmethod
    def _is_manifest_file(path: Path) -> bool:
        name = path.name.lower()
        if "manifest" not in name:
            return False
        return path.suffix.lower() in {".csv", ".txt", ".tsv", ".xls", ".xlsx"}

    @staticmethod
    def _normalize_manifest_key(key: object) -> str:
        key_str = str(key).strip().lower()
        key_str = key_str.replace("-", "_")
        key_str = "".join(ch if ch.isalnum() or ch == "_" else "_" for ch in key_str)
        while "__" in key_str:
            key_str = key_str.replace("__", "_")
        return key_str.strip("_")

    @staticmethod
    def _normalize_manifest_token(value: object) -> str:
        text = str(value).strip().replace("\\", "/")
        return text.lower()

    @staticmethod
    def _first_manifest_field(entry: Dict[str, object], keys: Iterable[str]) -> object | None:
        for key in keys:
            value = entry.get(key)
            if value is None:
                continue
            if isinstance(value, str) and not value.strip():
                continue
            return value
        return None

    def _parse_manifest(self, path: Path) -> List[Dict[str, object]]:
        suffix = path.suffix.lower()
        try:
            if suffix in {".csv", ".txt", ".tsv"}:
                text = path.read_text(encoding="utf-8", errors="ignore")
                if not text.strip():
                    return []
                locale = sniff_locale(text)
                df = pd.read_csv(
                    io.StringIO(text),
                    sep=locale["delimiter"] if locale.get("delimiter") else None,
                    decimal=locale.get("decimal", "."),
                    engine="python",
                )
            elif suffix in {".xls", ".xlsx"}:
                df = pd.read_excel(path)
            else:
                return []
        except Exception:
            return []

        if df.empty:
            return []

        df = df.dropna(how="all")
        df.columns = [self._normalize_manifest_key(col) for col in df.columns]

        entries: List[Dict[str, object]] = []
        for row in df.to_dict(orient="records"):
            entry: Dict[str, object] = {}
            for key, value in row.items():
                if value is None:
                    continue
                if isinstance(value, float) and np.isnan(value):
                    continue
                if isinstance(value, str):
                    value = value.strip()
                    if not value:
                        continue
                entry[key] = value
            if entry:
                entries.append(entry)
        return entries

    def _build_manifest_lookup(self, entries: List[Dict[str, object]]) -> Dict[str, Dict[str, Dict[str, object]]]:
        lookup: Dict[str, Dict[str, Dict[str, object]]] = {
            "by_source": {},
            "by_sample": {},
            "by_channel": {},
        }
        for entry in entries:
            file_value = self._first_manifest_field(
                entry,
                ("file", "filename", "file_name", "source_file", "data_file", "path"),
            )
            sample_value = self._first_manifest_field(
                entry,
                ("sample_id", "sample", "sample_name"),
            )
            channel_value = self._first_manifest_field(
                entry,
                ("channel", "channel_id", "channel_name"),
            )

            if file_value:
                norm_full = self._normalize_manifest_token(file_value)
                lookup["by_source"][norm_full] = entry
                try:
                    norm_name = self._normalize_manifest_token(Path(str(file_value)).name)
                    lookup["by_source"].setdefault(norm_name, entry)
                except Exception:
                    pass
            if sample_value:
                lookup["by_sample"][self._normalize_manifest_token(sample_value)] = entry
            if channel_value:
                lookup["by_channel"][self._normalize_manifest_token(channel_value)] = entry

        return lookup

    def _lookup_manifest(
        self,
        lookup: Dict[str, Dict[str, Dict[str, object]]],
        path: Path,
        meta: Dict[str, object],
    ) -> Dict[str, object]:
        if not lookup:
            return {}

        matches: List[Dict[str, object]] = []
        seen: set[int] = set()

        def add_entry(entry: Dict[str, object] | None) -> None:
            if not entry:
                return
            entry_id = id(entry)
            if entry_id in seen:
                return
            seen.add(entry_id)
            matches.append(entry)

        add_entry(lookup.get("by_source", {}).get(self._normalize_manifest_token(str(path))))
        add_entry(lookup.get("by_source", {}).get(self._normalize_manifest_token(path.name)))

        sample_id = meta.get("sample_id")
        if sample_id is not None:
            add_entry(lookup.get("by_sample", {}).get(self._normalize_manifest_token(sample_id)))

        channel = meta.get("channel")
        if channel is not None:
            add_entry(lookup.get("by_channel", {}).get(self._normalize_manifest_token(channel)))

        if not matches:
            return {}

        skip_keys = {"file", "filename", "file_name", "data_file", "source_file", "path"}
        merged: Dict[str, object] = {}
        for entry in matches:
            for key, value in entry.items():
                if key in skip_keys:
                    continue
                merged[key] = value
        return merged

    # ------------------------------------------------------------------
    # Manifest ingestion helpers

    @dataclass
    class _ManifestIndex:
        by_file_channel: Dict[Tuple[Optional[str], str], Dict[str, object]]
        by_file_sample: Dict[Tuple[Optional[str], str], Dict[str, object]]

        def __bool__(self) -> bool:  # pragma: no cover - trivial
            return bool(self.by_file_channel or self.by_file_sample)

    def _parse_manifest(
        self, paths: Iterable[Path]
    ) -> Tuple["UvVisPlugin._ManifestIndex", Set[Path]]:
        manifest_files: Set[Path] = set()
        index = self._ManifestIndex(by_file_channel={}, by_file_sample={})

        for path in paths:
            try:
                resolved = path.resolve()
            except FileNotFoundError:
                resolved = path
            if path.suffix.lower() == ".csv" and "manifest" in path.stem.lower():
                manifest_files.add(resolved)

        if not manifest_files:
            return index, manifest_files

        for manifest_path in manifest_files:
            try:
                df = pd.read_csv(manifest_path, sep=None, engine="python")
            except Exception:
                continue
            if df.empty:
                continue

            df = df.rename(columns=lambda col: str(col).strip())
            for raw_row in df.to_dict(orient="records"):
                normalized: Dict[str, str] = {}
                for key, value in raw_row.items():
                    if key is None:
                        continue
                    cleaned_value = self._clean_manifest_value(value)
                    if cleaned_value is None:
                        continue
                    normalized[str(key).strip().lower()] = cleaned_value
                if not normalized:
                    continue

                file_key = self._first_nonempty(
                    normalized,
                    ["file", "filename", "source", "source_file", "path"],
                )
                norm_file = self._normalize_manifest_token(file_key) if file_key else None

                channel_key = self._first_nonempty(
                    normalized,
                    ["channel", "column", "signal", "trace"],
                )
                norm_channel = (
                    self._normalize_manifest_token(channel_key) if channel_key else None
                )

                sample_match = self._first_nonempty(
                    normalized,
                    ["sample_id", "sample", "id"],
                )
                norm_sample = (
                    self._normalize_manifest_token(sample_match) if sample_match else None
                )

                assignments = self._extract_manifest_assignments(normalized)
                if norm_channel:
                    index.by_file_channel[(norm_file, norm_channel)] = dict(assignments)
                if norm_sample:
                    index.by_file_sample[(norm_file, norm_sample)] = dict(assignments)

        return index, manifest_files

    @staticmethod
    def _clean_manifest_value(value: object) -> Optional[str]:
        if value is None:
            return None
        if isinstance(value, str):
            trimmed = value.strip()
            return trimmed or None
        if pd.isna(value):
            return None
        return str(value).strip()

    @staticmethod
    def _normalize_manifest_token(token: Optional[str]) -> Optional[str]:
        if token is None:
            return None
        lowered = str(token).strip().lower()
        return lowered or None

    @staticmethod
    def _first_nonempty(row: Dict[str, str], keys: Iterable[str]) -> Optional[str]:
        for key in keys:
            value = row.get(key)
            if value:
                return value
        return None

    @staticmethod
    def _extract_manifest_assignments(row: Dict[str, str]) -> Dict[str, object]:
        alias_map: Dict[str, Tuple[str, ...]] = {
            "sample_id": ("sample_id", "sample", "name"),
            "blank_id": ("blank_id", "blank", "reference", "ref"),
            "role": ("role",),
            "replicate_id": ("replicate", "replicate_id", "rep"),
            "group_id": ("group", "group_id", "set", "cohort"),
            "notes": ("notes", "note", "comment"),
        }
        assignments: Dict[str, object] = {}
        for target, aliases in alias_map.items():
            for alias in aliases:
                value = row.get(alias)
                if value:
                    if target == "role":
                        assignments[target] = str(value).strip().lower()
                    else:
                        assignments[target] = value
                    break
        return assignments

    def _lookup_manifest(
        self,
        index: "UvVisPlugin._ManifestIndex",
        source_path: Path,
        meta: Dict[str, object],
    ) -> Dict[str, object]:
        candidates_channel: List[str] = []
        candidates_sample: List[str] = []
        channel = meta.get("channel")
        if channel:
            norm = self._normalize_manifest_token(channel)
            if norm:
                candidates_channel.append(norm)
        sample_id = meta.get("sample_id")
        if sample_id:
            norm = self._normalize_manifest_token(sample_id)
            if norm:
                candidates_sample.append(norm)
        blank_id = meta.get("blank_id")
        if blank_id:
            norm = self._normalize_manifest_token(blank_id)
            if norm and norm not in candidates_sample:
                candidates_sample.append(norm)

        if not candidates_channel and not candidates_sample:
            return {}

        file_candidates: List[Optional[str]] = []
        try:
            resolved = source_path.resolve()
        except FileNotFoundError:
            resolved = source_path
        file_candidates.extend(
            [
                self._normalize_manifest_token(str(resolved)),
                self._normalize_manifest_token(resolved.name),
            ]
        )
        file_candidates.append(None)

        for file_key in file_candidates:
            if file_key is None:
                continue
            for channel_key in candidates_channel:
                match = index.by_file_channel.get((file_key, channel_key))
                if match:
                    return match
        for file_key in file_candidates:
            if file_key is None:
                continue
            for sample_key in candidates_sample:
                match = index.by_file_sample.get((file_key, sample_key))
                if match:
                    return match

        for channel_key in candidates_channel:
            match = index.by_file_channel.get((None, channel_key))
            if match:
                return match
        for sample_key in candidates_sample:
            match = index.by_file_sample.get((None, sample_key))
            if match:
                return match

        return {}

    # ------------------------------------------------------------------
    # Generic CSV/Excel ingestion helpers
    def _read_generic_text(self, path: Path, sample: str) -> List[Dict[str, object]]:
        text = path.read_text(encoding="utf-8", errors="ignore")
        locale = sniff_locale(text or sample)
        lines = text.splitlines()
        header_idx, has_header, meta_lines = self._locate_table(
            lines, locale["delimiter"], locale["decimal"]
        )
        data_str = "\n".join(lines[header_idx:])
        df = pd.read_csv(
            io.StringIO(data_str),
            sep=locale["delimiter"] if locale["delimiter"] else None,
            decimal=locale["decimal"],
            engine="python",
            header=0 if has_header else None,
        )
        if not has_header:
            df.columns = [f"col_{idx}" for idx in range(df.shape[1])]

        return self._dataframe_to_records(df, meta_lines, {
            "source_type": "generic_csv",
            "instrument": "Generic UV-Vis",
        })

    def _read_generic_excel(self, path: Path) -> List[Dict[str, object]]:
        raw = pd.read_excel(path, header=None)
        rows_as_text = [
            "\t".join(str(v) for v in row if not pd.isna(v))
            for row in raw.itertuples(index=False, name=None)
        ]
        header_idx, has_header, meta_lines = self._locate_table(rows_as_text, "\t", ".")
        if has_header:
            df = pd.read_excel(path, header=header_idx)
        else:
            df = pd.read_excel(path, header=None, skiprows=header_idx)
            df.columns = [f"col_{idx}" for idx in range(df.shape[1])]

        df = df.dropna(axis=1, how="all")
        return self._dataframe_to_records(df, meta_lines, {
            "source_type": "generic_excel",
            "instrument": "Generic UV-Vis",
        })

    def _dataframe_to_records(
        self,
        df: pd.DataFrame,
        meta_lines: Iterable[str],
        base_meta: Dict[str, object],
    ) -> List[Dict[str, object]]:
        df = df.dropna(how="all")
        df.columns = [str(col).strip() for col in df.columns]
        if df.shape[1] < 2:
            raise ValueError("Tabular UV-Vis file must contain wavelength and one intensity column")

        parsed_meta = parse_metadata_lines(meta_lines)
        meta: Dict[str, object] = {**base_meta, **parsed_meta}
        meta.setdefault("technique", "uvvis")
        mode = meta.get("mode")
        if not mode:
            mode = self._infer_mode_from_headers(df.columns[1:])
            if mode:
                meta["mode"] = mode

        wavelength = pd.to_numeric(df.iloc[:, 0], errors="coerce")
        intensity_columns = df.columns[1:]
        blank_candidates = [col for col in intensity_columns if self._infer_role(col) == "blank"]
        records: List[Dict[str, object]] = []
        for idx, column in enumerate(intensity_columns, start=1):
            intensities = pd.to_numeric(df.iloc[:, idx], errors="coerce")
            mask = wavelength.notna() & intensities.notna()
            wl = wavelength[mask].to_numpy(dtype=float)
            inten = intensities[mask].to_numpy(dtype=float)
            if wl.size == 0:
                continue
            column_meta = dict(meta)
            column_meta.setdefault("channel", column)
            column_meta.setdefault("sample_id", column)
            role = self._infer_role(column)
            column_meta.setdefault("role", role)
            if role == "sample" and blank_candidates:
                column_meta.setdefault("blank_id", blank_candidates[0])
            if role == "blank":
                column_meta.setdefault("blank_id", column)
            records.append({
                "wavelength": wl,
                "intensity": inten,
                "meta": column_meta,
            })
        return records

    def _locate_table(self, lines: Iterable[str], delimiter: str | None, decimal: str):
        lines = list(lines)
        numeric_idx = None
        for idx, line in enumerate(lines):
            stripped = str(line).strip()
            if not stripped:
                continue
            tokens = self._tokenise(stripped, delimiter)
            numeric_tokens = sum(1 for token in tokens if self._is_number(token, decimal))
            if numeric_tokens >= 2:
                numeric_idx = idx
                break
        if numeric_idx is None:
            raise ValueError("Unable to locate numeric data rows in UV-Vis file")

        header_idx = numeric_idx
        if numeric_idx > 0:
            prev_tokens = self._tokenise(lines[numeric_idx - 1], delimiter)
            if prev_tokens and not all(self._is_number(tok, decimal) for tok in prev_tokens):
                header_idx = numeric_idx - 1

        meta_lines = [line for line in lines[:header_idx] if str(line).strip()]
        has_header = header_idx != numeric_idx
        return header_idx, has_header, meta_lines

    @staticmethod
    def _tokenise(line: str, delimiter: str | None):
        if delimiter and delimiter.strip():
            return [token.strip() for token in line.split(delimiter)]
        return line.split()

    @staticmethod
    def _is_number(token: str, decimal: str) -> bool:
        token = token.strip()
        if not token:
            return False
        if decimal != ".":
            token = token.replace(decimal, ".")
        token = token.replace(" ", "")
        try:
            float(token)
            return True
        except ValueError:
            return False

    @staticmethod
    def _infer_role(label: str) -> str:
        lower = label.lower()
        if "blank" in lower or "reference" in lower or lower.startswith("ref"):
            return "blank"
        return "sample"

    @staticmethod
    def _infer_mode_from_headers(headers: Iterable[str]) -> str | None:
        for header in headers:
            lower = str(header).lower()
            if "abs" in lower:
                return "absorbance"
            if "%t" in lower or "trans" in lower:
                return "transmittance"
            if "%r" in lower or "reflect" in lower:
                return "reflectance"
        return None

    def preprocess(self, specs, recipe):
        if not specs:
            return []

        domain_cfg = recipe.get("domain")
        blank_cfg = recipe.get("blank", {})
        baseline_cfg = recipe.get("baseline", {})
        join_cfg = recipe.get("join", {})
        despike_cfg = recipe.get("despike", {})
        smoothing_cfg = recipe.get("smoothing", {})
        replicate_cfg = recipe.get("replicates", {})

        if domain_cfg and domain_cfg.get("min") is not None and domain_cfg.get("max") is not None:
            if float(domain_cfg["min"]) >= float(domain_cfg["max"]):
                raise ValueError("Domain minimum must be smaller than maximum")

        if join_cfg.get("enabled"):
            window = int(join_cfg.get("window", 10))
            if window < 1:
                raise ValueError("Join correction window must be positive")
            threshold = join_cfg.get("threshold")
            if threshold is not None and float(threshold) <= 0:
                raise ValueError("Join detection threshold must be positive")

        if smoothing_cfg.get("enabled"):
            window = int(smoothing_cfg.get("window", 5))
            poly = int(smoothing_cfg.get("polyorder", 2))
            if window % 2 == 0:
                raise ValueError("Savitzky-Golay window must be odd")
            if window <= poly:
                raise ValueError("Savitzky-Golay window must exceed polynomial order")

        average_replicates = bool(replicate_cfg.get("average", True))

        stage_one: list[Spectrum] = []
        for spec in specs:
            coerced = pipeline.coerce_domain(spec, domain_cfg)
            processed = coerced
            if join_cfg.get("enabled"):
                joins = pipeline.detect_joins(
                    processed.wavelength,
                    processed.intensity,
                    threshold=join_cfg.get("threshold"),
                    window=join_cfg.get("window", 10),
                )
                if joins:
                    processed = pipeline.correct_joins(processed, joins, window=join_cfg.get("window", 10))
            if despike_cfg.get("enabled"):
                processed = pipeline.despike_spectrum(
                    processed,
                    zscore=despike_cfg.get("zscore", 5.0),
                    window=despike_cfg.get("window", 5),
                )
            stage_one.append(processed)

        blanks_stage = [spec for spec in stage_one if spec.meta.get("role") == "blank"]
        samples_stage = [spec for spec in stage_one if spec.meta.get("role") != "blank"]

        if average_replicates and blanks_stage:
            blanks_avg, blank_map_by_key = pipeline.average_replicates(blanks_stage, return_mapping=True)
        else:
            blanks_avg = blanks_stage
            blank_map_by_key = {pipeline.replicate_key(b): b for b in blanks_stage}

        blank_lookup: dict[str, Spectrum] = {}
        for blank_spec in blanks_avg:
            ident = pipeline.blank_identifier(blank_spec)
            if ident:
                blank_lookup[ident] = blank_spec

        subtract_blank = blank_cfg.get("subtract", blank_cfg.get("enabled", True))
        require_blank = blank_cfg.get("require", subtract_blank)
        validate_flag = blank_cfg.get("validate_metadata")
        if validate_flag is None:
            validate_flag = True
        else:
            validate_flag = bool(validate_flag)
        fallback_blank = blank_cfg.get("default") or blank_cfg.get("fallback")

        processed_samples: list[Spectrum] = []
        for spec in samples_stage:
            working = spec
            if subtract_blank:
                blank_id = spec.meta.get("blank_id") or fallback_blank
                if blank_id:
                    blank_spec = blank_lookup.get(str(blank_id))
                    if blank_spec is None:
                        raise ValueError(f"No blank spectrum available for blank_id '{blank_id}'")
                    audit = self._validate_blank_pairing(
                        working,
                        blank_spec,
                        blank_cfg,
                        enforce=validate_flag,
                    )
                    working = pipeline.subtract_blank(working, blank_spec, audit=audit)
                elif require_blank:
                    sample_id = spec.meta.get("sample_id") or spec.meta.get("channel")
                    raise ValueError(f"Sample '{sample_id}' does not have a blank for subtraction")

            if baseline_cfg.get("method"):
                method = baseline_cfg.get("method")
                params = {
                    "lam": baseline_cfg.get("lam", baseline_cfg.get("lambda", 1e5)),
                    "p": baseline_cfg.get("p", 0.01),
                    "niter": baseline_cfg.get("niter", 10),
                    "iterations": baseline_cfg.get("iterations", 24),
                }
                working = pipeline.apply_baseline(working, method, **params)

            if smoothing_cfg.get("enabled"):
                working = pipeline.smooth_spectrum(
                    working,
                    window=int(smoothing_cfg.get("window", 5)),
                    polyorder=int(smoothing_cfg.get("polyorder", 2)),
                )

            processed_samples.append(working)

        if average_replicates and processed_samples:
            processed_samples, sample_map = pipeline.average_replicates(processed_samples, return_mapping=True)
        else:
            sample_map = {pipeline.replicate_key(s): s for s in processed_samples}

        blanks_final: list[Spectrum] = []
        if blanks_avg:
            blanks_working = list(blanks_avg)
            if baseline_cfg.get("method"):
                blanks_working = [
                    pipeline.apply_baseline(
                        blank,
                        baseline_cfg.get("method"),
                        lam=baseline_cfg.get("lam", baseline_cfg.get("lambda", 1e5)),
                        p=baseline_cfg.get("p", 0.01),
                        niter=baseline_cfg.get("niter", 10),
                        iterations=baseline_cfg.get("iterations", 24),
                    )
                    for blank in blanks_working
                ]
            if smoothing_cfg.get("enabled"):
                blanks_working = [
                    pipeline.smooth_spectrum(
                        blank,
                        window=int(smoothing_cfg.get("window", 5)),
                        polyorder=int(smoothing_cfg.get("polyorder", 2)),
                    )
                    for blank in blanks_working
                ]
            blanks_final = blanks_working
            blank_map_by_key = {
                pipeline.replicate_key(blank): blank for blank in blanks_final
            }

        order_keys = []
        for spec in stage_one:
            key = pipeline.replicate_key(spec)
            if key not in order_keys:
                order_keys.append(key)

        processed_map = {**blank_map_by_key, **sample_map}
        final_specs = [processed_map[key] for key in order_keys if key in processed_map]
        return final_specs

    def _validate_blank_pairing(
        self,
        sample: Spectrum,
        blank: Spectrum,
        blank_cfg: Dict[str, object],
        *,
        enforce: bool = True,
    ) -> Dict[str, object]:
        """Validate metadata compatibility between ``sample`` and ``blank``.

        Returns a dictionary with audit metadata that should be recorded when
        the subtraction succeeds. Raises ``ValueError`` when validation fails.
        """

        def _parse_dt(meta: Dict[str, object]) -> datetime | None:
            for key in ("acquired_datetime", "timestamp", "datetime"):
                value = meta.get(key)
                if isinstance(value, datetime):
                    return value
                if value:
                    try:
                        return datetime.fromisoformat(str(value))
                    except (TypeError, ValueError):
                        continue
            return None

        sample_time = _parse_dt(sample.meta)
        blank_time = _parse_dt(blank.meta)

        max_minutes_cfg = blank_cfg.get("max_time_delta_minutes")
        max_minutes = (
            float(max_minutes_cfg)
            if max_minutes_cfg is not None
            else self.DEFAULT_BLANK_TIME_WINDOW_MINUTES
        )
        time_delta_minutes: float | None = None
        violations: List[Dict[str, object]] = []
        if sample_time and blank_time:
            delta = abs(sample_time - blank_time)
            time_delta_minutes = delta.total_seconds() / 60.0
            if max_minutes is not None and time_delta_minutes > max_minutes:
                sample_id = self._safe_sample_id(sample, "sample")
                blank_id = blank.meta.get("blank_id") or blank.meta.get("sample_id") or "blank"
                violations.append(
                    {
                        "type": "timestamp_gap",
                        "sample_id": sample_id,
                        "blank_id": blank_id,
                        "limit_minutes": max_minutes,
                        "observed_minutes": time_delta_minutes,
                    }
                )
                if enforce:
                    raise ValueError(
                        "Blank/sample timestamp gap exceeds allowed window: "
                        f"sample '{sample_id}' vs blank '{blank_id}'"
                    )

        tolerance_cfg = blank_cfg.get("pathlength_tolerance_cm")
        tolerance = (
            float(tolerance_cfg)
            if tolerance_cfg is not None
            else self.DEFAULT_PATHLENGTH_TOLERANCE_CM
        )
        sample_path = sample.meta.get("pathlength_cm")
        blank_path = blank.meta.get("pathlength_cm")
        sample_path_val = self._coerce_float(sample_path)
        blank_path_val = self._coerce_float(blank_path)
        path_delta: float | None = None
        if sample_path_val is not None and blank_path_val is not None:
            path_delta = abs(sample_path_val - blank_path_val)
            if tolerance is not None and path_delta > tolerance:
                sample_id = self._safe_sample_id(sample, "sample")
                blank_id = blank.meta.get("blank_id") or blank.meta.get("sample_id") or "blank"
                violations.append(
                    {
                        "type": "pathlength_mismatch",
                        "sample_id": sample_id,
                        "blank_id": blank_id,
                        "tolerance_cm": tolerance,
                        "observed_delta_cm": path_delta,
                        "sample_pathlength_cm": sample_path_val,
                        "blank_pathlength_cm": blank_path_val,
                    }
                )
                if enforce:
                    raise ValueError(
                        "Sample and blank pathlengths are incompatible for subtraction: "
                        f"sample '{sample_id}' vs blank '{blank_id}'"
                    )

        sample_identifier = self._safe_sample_id(sample, "sample")
        blank_identifier = blank.meta.get("blank_id") or blank.meta.get("sample_id")

        audit: Dict[str, object] = {
            "sample_id": sample_identifier,
            "blank_id": blank_identifier,
            "blank_source_file": blank.meta.get("source_file"),
            "sample_timestamp": sample_time.isoformat() if sample_time else None,
            "blank_timestamp": blank_time.isoformat() if blank_time else None,
            "timestamp_delta_minutes": time_delta_minutes,
            "sample_pathlength_cm": sample_path_val,
            "blank_pathlength_cm": blank_path_val,
            "pathlength_delta_cm": path_delta,
            "validation_ran": True,
            "validation_enforced": bool(enforce),
            "validation_violations": violations,
        }
        return audit

    @staticmethod
    def _coerce_float(value: object) -> float | None:
        if value is None:
            return None
        try:
            return float(value)
        except (TypeError, ValueError):
            return None

    @staticmethod
    def _safe_sample_id(spec: Spectrum, fallback: str) -> str:
        meta = spec.meta or {}
        return str(
            meta.get("sample_id")
            or meta.get("channel")
            or meta.get("blank_id")
            or fallback
        )

    @staticmethod
    def _fill_nan(values: np.ndarray) -> np.ndarray:
        arr = np.asarray(values, dtype=float)
        if np.all(np.isfinite(arr)):
            return arr
        x = np.arange(arr.size)
        mask = np.isfinite(arr)
        if not np.any(mask):
            return np.zeros_like(arr)
        arr = arr.copy()
        arr[~mask] = np.interp(x[~mask], x[mask], arr[mask])
        return arr

    def _compute_band_value(
        self,
        wl: np.ndarray,
        intensity: np.ndarray,
        center: float,
        width: float,
    ) -> float:
        if wl.size == 0:
            return float("nan")
        half = max(float(width) / 2.0, 0.0)
        mask = (wl >= center - half) & (wl <= center + half)
        if not np.any(mask):
            return float(np.interp(center, wl, intensity, left=np.nan, right=np.nan))
        return float(np.nanmean(intensity[mask]))

    def _compute_band_ratios(
        self,
        wl: np.ndarray,
        intensity: np.ndarray,
        configs: List[Dict[str, object]],
    ) -> Dict[str, Dict[str, float]]:
        ratios: Dict[str, Dict[str, float]] = {}
        for cfg in configs:
            name = str(cfg.get("name") or "ratio")
            numerator = float(cfg.get("numerator", cfg.get("num", 0.0)))
            denominator = float(cfg.get("denominator", cfg.get("den", 1.0)))
            num_width = float(cfg.get("numerator_width", cfg.get("bandwidth", 2.0)))
            den_width = float(cfg.get("denominator_width", cfg.get("bandwidth", 2.0)))
            num_val = self._compute_band_value(wl, intensity, numerator, num_width)
            den_val = self._compute_band_value(wl, intensity, denominator, den_width)
            if not np.isfinite(num_val) or not np.isfinite(den_val) or abs(den_val) < 1e-12:
                ratio_val = float("nan")
            else:
                ratio_val = float(num_val) / float(den_val)
            ratios[name] = {
                "value": ratio_val,
                "numerator_value": num_val,
                "denominator_value": den_val,
                "numerator_center": numerator,
                "denominator_center": denominator,
            }
        return ratios

    @staticmethod
    def _integrate_band(wl: np.ndarray, intensity: np.ndarray, start: float, stop: float) -> float:
        if wl.size == 0:
            return float("nan")
        lo, hi = sorted((float(start), float(stop)))
        mask = (wl >= lo) & (wl <= hi)
        if mask.sum() < 2:
            return float("nan")
        return float(np.trapezoid(intensity[mask], wl[mask]))

    def _compute_integrals(
        self,
        wl: np.ndarray,
        intensity: np.ndarray,
        configs: List[Dict[str, object]],
    ) -> Dict[str, float]:
        results: Dict[str, float] = {}
        for cfg in configs:
            name = str(cfg.get("name") or f"area_{cfg.get('min')}_{cfg.get('max')}")
            start = cfg.get("min") if cfg.get("min") is not None else cfg.get("start")
            stop = cfg.get("max") if cfg.get("max") is not None else cfg.get("stop")
            if start is None or stop is None:
                continue
            results[name] = self._integrate_band(wl, intensity, float(start), float(stop))
        return results

    def _compute_derivatives(
        self,
        wl: np.ndarray,
        intensity: np.ndarray,
        enabled: bool = True,
    ) -> Dict[str, np.ndarray]:
        if not enabled or intensity.size < 3:
            return {}
        safe_y = self._fill_nan(intensity)
        safe_wl = self._fill_nan(wl)
        first = np.gradient(safe_y, safe_wl)
        second = np.gradient(first, safe_wl)
        return {
            "first_derivative": first,
            "second_derivative": second,
        }

    def _compute_peak_metrics(
        self,
        wl: np.ndarray,
        intensity: np.ndarray,
        peak_cfg: Dict[str, object],
    ) -> List[Dict[str, float]]:
        if intensity.size < 3:
            return []
        prominence = float(peak_cfg.get("prominence", 0.01))
        min_distance = max(1, int(peak_cfg.get("min_distance", peak_cfg.get("distance", 5))))
        height = peak_cfg.get("height")
        if height is not None:
            height = float(height)
        peaks, properties = find_peaks(
            intensity,
            prominence=prominence if prominence > 0 else None,
            distance=min_distance,
            height=height,
        )
        if peaks.size == 0:
            return []
        max_peaks = int(peak_cfg.get("max_peaks", peak_cfg.get("num_peaks", 5)))
        prominences = properties.get("prominences")
        if prominences is not None:
            order = np.argsort(prominences)[::-1]
            prominences = prominences[order]
            peaks = peaks[order]
        if max_peaks > 0:
            peaks = peaks[:max_peaks]
            if prominences is not None:
                prominences = prominences[:max_peaks]
        _, _, left_ips, right_ips = peak_widths(intensity, peaks, rel_height=0.5)
        x_indices = np.arange(wl.size)
        peak_rows: List[Dict[str, float]] = []
        for idx, peak in enumerate(peaks):
            peak_wl = float(wl[peak])
            peak_height = float(intensity[peak])
            left_wl = float(np.interp(left_ips[idx], x_indices, wl))
            right_wl = float(np.interp(right_ips[idx], x_indices, wl))
            peak_rows.append({
                "wavelength": peak_wl,
                "height": peak_height,
                "fwhm": max(right_wl - left_wl, 0.0),
                "prominence": float(prominences[idx]) if prominences is not None else float("nan"),
            })
        return peak_rows

    def analyze(self, specs, recipe):
        from spectro_app.engine.qc import compute_uvvis_qc

        feature_cfg = dict(recipe.get("features", {})) if recipe else {}
        peak_cfg = dict(feature_cfg.get("peaks", {}))
        ratio_cfg = feature_cfg.get("band_ratios")
        if not ratio_cfg:
            ratio_cfg = [
                {"name": "A260_A280", "numerator": 260.0, "denominator": 280.0, "bandwidth": 4.0},
                {"name": "A260_A230", "numerator": 260.0, "denominator": 230.0, "bandwidth": 4.0},
            ]
        integral_cfg = feature_cfg.get("integrals")
        if not integral_cfg:
            integral_cfg = [
                {"name": "Area_240_260", "min": 240.0, "max": 260.0},
                {"name": "Area_260_280", "min": 260.0, "max": 280.0},
            ]
        derivative_enabled = feature_cfg.get("derivatives", True)

        qc_rows = []
        processed_with_features: List[Spectrum] = []
        for idx, spec in enumerate(specs):
            metrics = compute_uvvis_qc(spec, recipe)
            saturation = metrics["saturation"]
            join = metrics["join"]
            noise = metrics["noise"]
            spikes = metrics["spikes"]
            smoothing = metrics["smoothing"]
            wl = np.asarray(spec.wavelength, dtype=float)
            intensity = np.asarray(spec.intensity, dtype=float)
            derivatives = self._compute_derivatives(wl, intensity, derivative_enabled)
            band_ratios = self._compute_band_ratios(wl, intensity, ratio_cfg)
            integrals = self._compute_integrals(wl, intensity, integral_cfg)
            peaks = self._compute_peak_metrics(wl, intensity, peak_cfg)
            derivative_stats = {
                name: {
                    "min": float(np.nanmin(values)) if values.size else float("nan"),
                    "max": float(np.nanmax(values)) if values.size else float("nan"),
                    "mean": float(np.nanmean(values)) if values.size else float("nan"),
                    "rms": float(np.sqrt(np.nanmean(values ** 2))) if values.size else float("nan"),
                }
                for name, values in derivatives.items()
            }
            row = {
                "id": idx,
                "sample_id": spec.meta.get("sample_id") or spec.meta.get("channel") or spec.meta.get("blank_id"),
                "role": spec.meta.get("role", "sample"),
                "mode": metrics["mode"],
                "saturation_flag": saturation.flag,
                "saturation_min": saturation.minimum,
                "saturation_max": saturation.maximum,
                "noise_rsd": noise.rsd,
                "noise_window": noise.window,
                "noise_points": noise.used_points,
                "join_count": join.count,
                "join_max_offset": join.max_offset,
                "join_mean_offset": join.mean_offset,
                "join_max_overlap_error": join.max_overlap_error,
                "join_indices": join.indices,
                "spike_count": spikes.count,
                "spike_threshold": spikes.threshold,
                "smoothing_guard": smoothing.flag,
                "flags": metrics["flags"],
                "summary": metrics["summary"],
                "band_ratios": band_ratios,
                "integrals": integrals,
                "peak_metrics": peaks,
                "derivative_stats": derivative_stats,
            }
            qc_rows.append(row)
            meta = dict(spec.meta)
            meta.setdefault("features", {})
            meta["features"].update({
                "band_ratios": band_ratios,
                "integrals": integrals,
                "peaks": peaks,
                "derivative_stats": derivative_stats,
            })
            existing_channels = {
                key: np.asarray(val, dtype=float)
                for key, val in (meta.get("channels") or {}).items()
                if isinstance(val, (list, tuple, np.ndarray))
            }
            for name, arr in derivatives.items():
                existing_channels[name] = np.asarray(arr, dtype=float)
            if existing_channels:
                meta["channels"] = existing_channels
            processed_with_features.append(
                Spectrum(
                    wavelength=spec.wavelength.copy(),
                    intensity=spec.intensity.copy(),
                    meta=meta,
                )
            )
        return processed_with_features, qc_rows

    def _build_audit_entries(
        self,
        specs: List[Spectrum],
        qc: List[Dict[str, object]],
        recipe: Dict[str, object],
        figures: Dict[str, bytes],
    ) -> List[str]:
        entries = [
            "UV-Vis export initiated.",
            f"Spectra processed: {len(specs)}",
            f"QC rows: {len(qc)}",
        ]
        if recipe:
            entries.append(f"Recipe keys: {sorted(recipe.keys())}")
        for spec, qc_row in zip(specs, qc):
            sample_id = self._safe_sample_id(spec, f"spec_{id(spec)}")
            features = spec.meta.get("features", {})
            ratios = features.get("band_ratios", {})
            ratio_summary = ", ".join(
                f"{name}={vals.get('value'):.3f}" if np.isfinite(vals.get("value", np.nan)) else f"{name}=nan"
                for name, vals in ratios.items()
            )
            peak_info = features.get("peaks", [])
            if peak_info:
                primary_peak = peak_info[0]
                peak_summary = (
                    f"peak@{primary_peak.get('wavelength', float('nan')):.1f}nm"
                    if np.isfinite(primary_peak.get("wavelength", float("nan")))
                    else "peak@nan"
                )
            else:
                peak_summary = "no_peaks"
            entries.append(f"Spectrum {sample_id}: ratios[{ratio_summary}] peaks[{peak_summary}]")
        if figures:
            entries.append(f"Generated plots: {', '.join(sorted(figures))}")
        return entries

    def _generate_figures(self, specs: List[Spectrum]) -> Dict[str, bytes]:
        figures: Dict[str, bytes] = {}
        for spec in specs:
            wl = np.asarray(spec.wavelength, dtype=float)
            intensity = np.asarray(spec.intensity, dtype=float)
            if wl.size == 0 or intensity.size == 0:
                continue
            channels = spec.meta.get("channels") or {}
            sample_id = self._safe_sample_id(spec, f"spec_{id(spec)}")
            fig, ax = plt.subplots(figsize=(6, 4))
            ax.plot(wl, intensity, label="Processed", linewidth=1.5)
            for name, channel in channels.items():
                channel_arr = np.asarray(channel, dtype=float)
                if channel_arr.shape != wl.shape:
                    continue
                ax.plot(wl, channel_arr, label=name.replace("_", " "))
            features = spec.meta.get("features", {})
            for peak in features.get("peaks", [])[:5]:
                wavelength = peak.get("wavelength")
                if wavelength is None or not np.isfinite(wavelength):
                    continue
                ax.axvline(wavelength, color="tab:orange", linestyle="--", alpha=0.3)
            ax.set_xlabel(self.xlabel)
            ax.set_ylabel("Intensity")
            ax.set_title(f"Spectrum {sample_id}")
            ax.legend(loc="best")
            ax.grid(True, alpha=0.2)
            buf = io.BytesIO()
            fig.tight_layout()
            fig.savefig(buf, format="png", dpi=150)
            plt.close(fig)
            buf.seek(0)
            figures[f"{sample_id}_processed.png"] = buf.read()
        return figures

    def export(self, specs, qc, recipe):
        export_cfg = dict(recipe.get("export", {})) if recipe else {}
        output_path = export_cfg.get("path") or export_cfg.get("workbook")
        figures = self._generate_figures(specs)
        audit_entries = self._build_audit_entries(specs, qc, recipe, figures)
        workbook_audit = list(audit_entries)
        if output_path:
            resolved_path = str(output_path)
            workbook_audit.append(f"Workbook written to {resolved_path}")
            write_workbook(resolved_path, specs, qc, workbook_audit, figures)
            audit_entries = workbook_audit
        else:
            audit_entries.append("No workbook path provided; workbook not written.")
        return BatchResult(processed=specs, qc_table=qc, figures=figures, audit=audit_entries)<|MERGE_RESOLUTION|>--- conflicted
+++ resolved
@@ -1,11 +1,8 @@
 from __future__ import annotations
 
 import io
-<<<<<<< HEAD
 from dataclasses import dataclass
-=======
 from datetime import datetime
->>>>>>> df3698d2
 from pathlib import Path
 from typing import Dict, Iterable, List, Optional, Tuple, Set
 
@@ -38,14 +35,12 @@
 
     def load(self, paths: Iterable[str]) -> List[Spectrum]:
         spectra: List[Spectrum] = []
-<<<<<<< HEAD
         path_objects = [Path(p) for p in paths]
         manifest_index, manifest_files = self._parse_manifest(path_objects)
 
         for path in path_objects:
             if path.resolve() in manifest_files:
                 continue
-=======
         manifest_entries: List[Dict[str, object]] = []
         data_paths: List[Path] = []
 
@@ -59,7 +54,6 @@
         manifest_lookup = self._build_manifest_lookup(manifest_entries) if self.enable_manifest else {}
 
         for path in data_paths:
->>>>>>> df3698d2
             suffix = path.suffix.lower()
             file_records: List[Dict[str, object]]
 
@@ -85,7 +79,6 @@
                 meta = dict(record.get("meta", {}))
                 meta.setdefault("technique", "uvvis")
                 meta.setdefault("source_file", str(path))
-<<<<<<< HEAD
                 if manifest_index:
                     updates = self._lookup_manifest(manifest_index, path, meta)
                     if updates:
@@ -103,12 +96,10 @@
                                 and meta.get("blank_id") == meta.get("channel")
                             ):
                                 meta["blank_id"] = meta.get("sample_id")
-=======
                 if self.enable_manifest:
                     manifest_meta = self._lookup_manifest(manifest_lookup, path, meta)
                     if manifest_meta:
                         meta.update(manifest_meta)
->>>>>>> df3698d2
                 spectra.append(Spectrum(wavelength=wl, intensity=inten, meta=meta))
 
         return spectra
