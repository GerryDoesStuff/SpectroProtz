"""UV-Vis plugin primitives and integration helpers.

This module exposes :func:`disable_blank_requirement`, a convenience helper for
integrators that need to run the UV-Vis pipeline when blank spectra are
unavailable. The helper creates a recipe copy where blank enforcement is
disabled while preserving the caller's subtraction and default blank
configuration, allowing downstream validation to accept the relaxed policy.
"""

from __future__ import annotations

import copy
import hashlib
import io
import math
import json
from dataclasses import dataclass
from datetime import UTC, datetime
from importlib import metadata
from pathlib import Path
from typing import Any, Dict, Iterable, List, Optional, Sequence, Tuple, Set

import numpy as np
import pandas as pd
import matplotlib

matplotlib.use("Agg", force=True)
import matplotlib.pyplot as plt
from matplotlib.backends.backend_pdf import PdfPages
from matplotlib.figure import Figure
from scipy.signal import find_peaks, peak_widths

from spectro_app.engine.io_common import sniff_locale
from spectro_app.engine.plugin_api import BatchResult, SpectroscopyPlugin, Spectrum
from spectro_app.engine.excel_writer import write_workbook
from .conversions import convert_intensity_to_absorbance, normalise_mode
from .io_helios import is_helios_file, parse_metadata_lines, read_helios
from . import pipeline


def disable_blank_requirement(recipe: Dict[str, object]) -> Dict[str, object]:
    """Return a copy of ``recipe`` with blank enforcement disabled.

    The helper is intended for programmatic integrations that need to process
    samples when blank spectra are not guaranteed. Existing subtraction flags
    and default/fallback blank settings are preserved so the caller can decide
    whether subtraction should remain enabled.
    """

    base_recipe: Dict[str, object]
    if recipe is None:
        base_recipe = {}
    elif isinstance(recipe, dict):
        base_recipe = recipe
    else:
        raise TypeError("disable_blank_requirement expects a dict recipe")

    updated = copy.deepcopy(base_recipe)
    blank_cfg_raw = updated.get("blank")
    if isinstance(blank_cfg_raw, dict):
        blank_cfg: Dict[str, object] = dict(blank_cfg_raw)
    elif blank_cfg_raw is None:
        blank_cfg = {}
    else:
        blank_cfg = dict(blank_cfg_raw)  # type: ignore[arg-type]

    blank_cfg["require"] = False
    updated["blank"] = blank_cfg
    return updated

class UvVisPlugin(SpectroscopyPlugin):
    id = "uvvis"
    label = "UV-Vis"
    xlabel = "Wavelength (nm)"
    DEFAULT_BLANK_TIME_WINDOW_MINUTES = 240.0
    DEFAULT_PATHLENGTH_TOLERANCE_CM = 0.01
    HELIOS_GAMMA_WAVELENGTH_LIMITS_NM = (190.0, 1100.0)
    GENERIC_WAVELENGTH_LIMITS_NM = (190.0, 1100.0)
    DEFAULT_JOIN_ENABLED = True
    DEFAULT_JOIN_WINDOW_POINTS = 3
    DEFAULT_JOIN_THRESHOLD_ABS = 0.2

    def __init__(self, *, enable_manifest: bool = True) -> None:
        self.enable_manifest = bool(enable_manifest)
        self._last_calibration_results: Dict[str, Any] | None = None

    @property
    def last_calibration_results(self) -> Dict[str, Any] | None:
        """Return results from the most recent calibration run."""

        return self._last_calibration_results

    def _apply_recipe_defaults(self, recipe: Dict[str, object] | None) -> Dict[str, object]:
        if recipe is None:
            base: Dict[str, object] = {}
        elif isinstance(recipe, dict):
            base = dict(recipe)
        else:
            raise TypeError("Recipe configuration must be a mapping or None")

        join_cfg_raw = base.get("join")
        if join_cfg_raw is None:
            join_cfg: Dict[str, object] = {}
        elif isinstance(join_cfg_raw, dict):
            join_cfg = dict(join_cfg_raw)
        else:
            raise TypeError("Join configuration must be a mapping")

        join_defaults: Dict[str, object] = {"enabled": self.DEFAULT_JOIN_ENABLED, "window": self.DEFAULT_JOIN_WINDOW_POINTS}
        if self.DEFAULT_JOIN_THRESHOLD_ABS is not None:
            join_defaults["threshold"] = self.DEFAULT_JOIN_THRESHOLD_ABS

        join_defaults.update(join_cfg)
        base["join"] = join_defaults
        return base

    def _default_wavelength_limits(self, spec: Spectrum) -> tuple[float, float]:
        instrument = str(spec.meta.get("instrument") or "").lower()
        if "helios gamma" in instrument:
            return self.HELIOS_GAMMA_WAVELENGTH_LIMITS_NM
        return self.GENERIC_WAVELENGTH_LIMITS_NM

    def _effective_domain(
        self, base_domain: dict[str, object] | None, spec: Spectrum
    ) -> dict[str, object] | None:
        limits_min, limits_max = self._default_wavelength_limits(spec)
        domain: dict[str, object]
        if base_domain:
            domain = dict(base_domain)
        else:
            domain = {}

        base_min = domain.get("min")
        base_max = domain.get("max")

        effective_min = limits_min if base_min is None else max(limits_min, float(base_min))
        effective_max = limits_max if base_max is None else min(limits_max, float(base_max))

        if effective_min >= effective_max:
            raise ValueError("Domain minimum must be smaller than maximum")

        domain["min"] = effective_min
        domain["max"] = effective_max
        return domain

    def detect(self, paths):
        return any(str(p).lower().endswith((".dsp", ".csv", ".xlsx", ".txt")) for p in paths)

    def load(self, paths: Iterable[str]) -> List[Spectrum]:
        spectra: List[Spectrum] = []
        path_objects = [Path(p) for p in paths]
        manifest_index, manifest_files = self._build_manifest_index(path_objects)

        for path in path_objects:
            if path.resolve() in manifest_files:
                continue
        manifest_entries: List[Dict[str, object]] = []
        data_paths: List[Path] = []

        for path_str in paths:
            path = Path(path_str)
            if self.enable_manifest and self._is_manifest_file(path):
                manifest_entries.extend(self._parse_manifest_file(path))
            else:
                data_paths.append(path)

        manifest_lookup = self._build_manifest_lookup(manifest_entries) if self.enable_manifest else {}

        for path in data_paths:
            suffix = path.suffix.lower()
            file_records: List[Dict[str, object]]

            if suffix in {".dsp"}:
                file_records = read_helios(path)
            elif suffix in {".csv", ".txt"}:
                text_sample = path.read_text(encoding="utf-8", errors="ignore")[:4000]
                if is_helios_file(path, text_sample):
                    file_records = read_helios(path)
                else:
                    file_records = self._read_generic_text(path, text_sample)
            elif suffix in {".xls", ".xlsx"}:
                if is_helios_file(path):
                    file_records = read_helios(path)
                else:
                    file_records = self._read_generic_excel(path)
            else:
                raise ValueError(f"Unsupported UV-Vis file type: {suffix}")

            for record in file_records:
                wl = np.asarray(record["wavelength"], dtype=float)
                inten = np.asarray(record["intensity"], dtype=float)
                meta = dict(record.get("meta", {}))
                meta.setdefault("technique", "uvvis")
                meta.setdefault("source_file", str(path))
                if manifest_index:
                    updates = self._lookup_manifest_index(manifest_index, path, meta)
                    if updates:
                        for key, value in updates.items():
                            if key == "role" and isinstance(value, str):
                                meta[key] = value.lower()
                            else:
                                meta[key] = value
                        if meta.get("role") == "blank":
                            if not meta.get("blank_id"):
                                meta["blank_id"] = meta.get("sample_id") or meta.get("channel")
                            elif (
                                meta.get("sample_id")
                                and meta.get("channel")
                                and meta.get("blank_id") == meta.get("channel")
                            ):
                                meta["blank_id"] = meta.get("sample_id")
                if self.enable_manifest:
                    manifest_meta = self._lookup_manifest_entries(manifest_lookup, path, meta)
                    if manifest_meta:
                        meta.update(manifest_meta)
                spectra.append(Spectrum(wavelength=wl, intensity=inten, meta=meta))

        return spectra

    @staticmethod
    def _is_manifest_file(path: Path) -> bool:
        name = path.name.lower()
        if "manifest" not in name:
            return False
        return path.suffix.lower() in {".csv", ".txt", ".tsv", ".xls", ".xlsx"}

    @staticmethod
    def _normalize_manifest_key(key: object) -> str:
        key_str = str(key).strip().lower()
        key_str = key_str.replace("-", "_")
        key_str = "".join(ch if ch.isalnum() or ch == "_" else "_" for ch in key_str)
        while "__" in key_str:
            key_str = key_str.replace("__", "_")
        return key_str.strip("_")

    @staticmethod
    def _normalize_manifest_token(value: object) -> str:
        text = str(value).strip().replace("\\", "/")
        return text.lower()

    @staticmethod
    def _first_manifest_field(entry: Dict[str, object], keys: Iterable[str]) -> object | None:
        for key in keys:
            value = entry.get(key)
            if value is None:
                continue
            if isinstance(value, str) and not value.strip():
                continue
            return value
        return None

    def _parse_manifest_file(self, path: Path) -> List[Dict[str, object]]:
        suffix = path.suffix.lower()
        try:
            if suffix in {".csv", ".txt", ".tsv"}:
                text = path.read_text(encoding="utf-8", errors="ignore")
                if not text.strip():
                    return []
                locale = sniff_locale(text)
                df = pd.read_csv(
                    io.StringIO(text),
                    sep=locale["delimiter"] if locale.get("delimiter") else None,
                    decimal=locale.get("decimal", "."),
                    engine="python",
                )
            elif suffix in {".xls", ".xlsx"}:
                df = pd.read_excel(path)
            else:
                return []
        except Exception:
            return []

        if df.empty:
            return []

        df = df.dropna(how="all")
        df.columns = [self._normalize_manifest_key(col) for col in df.columns]

        entries: List[Dict[str, object]] = []
        for row in df.to_dict(orient="records"):
            entry: Dict[str, object] = {}
            for key, value in row.items():
                if value is None:
                    continue
                if isinstance(value, float) and np.isnan(value):
                    continue
                if isinstance(value, str):
                    value = value.strip()
                    if not value:
                        continue
                entry[key] = value
            if entry:
                entries.append(entry)
        return entries

    def _build_manifest_lookup(self, entries: List[Dict[str, object]]) -> Dict[str, Dict[str, Dict[str, object]]]:
        lookup: Dict[str, Dict[str, Dict[str, object]]] = {
            "by_source": {},
            "by_sample": {},
            "by_channel": {},
        }
        for entry in entries:
            file_value = self._first_manifest_field(
                entry,
                ("file", "filename", "file_name", "source_file", "data_file", "path"),
            )
            sample_value = self._first_manifest_field(
                entry,
                ("sample_id", "sample", "sample_name"),
            )
            channel_value = self._first_manifest_field(
                entry,
                ("channel", "channel_id", "channel_name"),
            )

            if file_value:
                norm_full = self._normalize_manifest_token(file_value)
                lookup["by_source"][norm_full] = entry
                try:
                    norm_name = self._normalize_manifest_token(Path(str(file_value)).name)
                    lookup["by_source"].setdefault(norm_name, entry)
                except Exception:
                    pass
            if sample_value:
                lookup["by_sample"][self._normalize_manifest_token(sample_value)] = entry
            if channel_value:
                lookup["by_channel"][self._normalize_manifest_token(channel_value)] = entry

        return lookup

    def _lookup_manifest_entries(
        self,
        lookup: Dict[str, Dict[str, Dict[str, object]]],
        path: Path,
        meta: Dict[str, object],
    ) -> Dict[str, object]:
        if not lookup:
            return {}

        matches: List[Dict[str, object]] = []
        seen: set[int] = set()

        def add_entry(entry: Dict[str, object] | None) -> None:
            if not entry:
                return
            entry_id = id(entry)
            if entry_id in seen:
                return
            seen.add(entry_id)
            matches.append(entry)

        sample_tokens: List[str] = []
        sample_id = meta.get("sample_id")
        if sample_id is not None:
            token = self._normalize_manifest_token(sample_id)
            if token:
                sample_tokens.append(token)

        blank_id = meta.get("blank_id")
        if blank_id is not None:
            token = self._normalize_manifest_token(blank_id)
            if token and token not in sample_tokens:
                role = str(meta.get("role", "")).lower()
                if role == "blank" or not sample_tokens:
                    sample_tokens.append(token)

        channel_tokens: List[str] = []
        channel = meta.get("channel")
        if channel is not None:
            token = self._normalize_manifest_token(channel)
            if token:
                channel_tokens.append(token)

        file_tokens: List[str] = []
        try:
            resolved = path.resolve()
        except FileNotFoundError:
            resolved = path
        for candidate in (str(resolved), resolved.name):
            token = self._normalize_manifest_token(candidate)
            if token:
                file_tokens.append(token)

        for token in sample_tokens:
            add_entry(lookup.get("by_sample", {}).get(token))

        for token in channel_tokens:
            add_entry(lookup.get("by_channel", {}).get(token))

        if not matches:
            for token in file_tokens:
                add_entry(lookup.get("by_source", {}).get(token))

        if not matches:
            return {}

        skip_keys = {"file", "filename", "file_name", "data_file", "source_file", "path"}
        merged: Dict[str, object] = {}
        for entry in matches:
            for key, value in entry.items():
                if key in skip_keys:
                    continue
                merged[key] = value
        return merged

    # ------------------------------------------------------------------
    # Manifest ingestion helpers

    @dataclass
    class _ManifestIndex:
        by_file_channel: Dict[Tuple[Optional[str], str], Dict[str, object]]
        by_file_sample: Dict[Tuple[Optional[str], str], Dict[str, object]]

        def __bool__(self) -> bool:  # pragma: no cover - trivial
            return bool(self.by_file_channel or self.by_file_sample)

    def _build_manifest_index(
        self, paths: Iterable[Path]
    ) -> Tuple["UvVisPlugin._ManifestIndex", Set[Path]]:
        manifest_files: Set[Path] = set()
        index = self._ManifestIndex(by_file_channel={}, by_file_sample={})

        for path in paths:
            try:
                resolved = path.resolve()
            except FileNotFoundError:
                resolved = path
            if path.suffix.lower() == ".csv" and "manifest" in path.stem.lower():
                manifest_files.add(resolved)

        if not manifest_files:
            return index, manifest_files

        for manifest_path in manifest_files:
            try:
                df = pd.read_csv(manifest_path, sep=None, engine="python")
            except Exception:
                continue
            if df.empty:
                continue

            df = df.rename(columns=lambda col: str(col).strip())
            for raw_row in df.to_dict(orient="records"):
                normalized: Dict[str, str] = {}
                for key, value in raw_row.items():
                    if key is None:
                        continue
                    cleaned_value = self._clean_manifest_value(value)
                    if cleaned_value is None:
                        continue
                    normalized[str(key).strip().lower()] = cleaned_value
                if not normalized:
                    continue

                file_key = self._first_nonempty(
                    normalized,
                    ["file", "filename", "source", "source_file", "path"],
                )
                norm_file = self._normalize_manifest_token(file_key) if file_key else None

                channel_key = self._first_nonempty(
                    normalized,
                    ["channel", "column", "signal", "trace"],
                )
                norm_channel = (
                    self._normalize_manifest_token(channel_key) if channel_key else None
                )

                sample_match = self._first_nonempty(
                    normalized,
                    ["sample_id", "sample", "id"],
                )
                norm_sample = (
                    self._normalize_manifest_token(sample_match) if sample_match else None
                )

                assignments = self._extract_manifest_assignments(normalized)
                if norm_channel:
                    index.by_file_channel[(norm_file, norm_channel)] = dict(assignments)
                if norm_sample:
                    index.by_file_sample[(norm_file, norm_sample)] = dict(assignments)

        return index, manifest_files

    @staticmethod
    def _clean_manifest_value(value: object) -> Optional[str]:
        if value is None:
            return None
        if isinstance(value, str):
            trimmed = value.strip()
            return trimmed or None
        if pd.isna(value):
            return None
        return str(value).strip()

    @staticmethod
    def _normalize_manifest_token(token: Optional[str]) -> Optional[str]:
        if token is None:
            return None
        lowered = str(token).strip().lower()
        return lowered or None

    @staticmethod
    def _first_nonempty(row: Dict[str, str], keys: Iterable[str]) -> Optional[str]:
        for key in keys:
            value = row.get(key)
            if value:
                return value
        return None

    @staticmethod
    def _extract_manifest_assignments(row: Dict[str, str]) -> Dict[str, object]:
        alias_map: Dict[str, Tuple[str, ...]] = {
            "sample_id": ("sample_id", "sample", "name"),
            "blank_id": ("blank_id", "blank", "reference", "ref"),
            "role": ("role",),
            "replicate_id": ("replicate", "replicate_id", "rep"),
            "group_id": ("group", "group_id", "set", "cohort"),
            "notes": ("notes", "note", "comment"),
        }
        assignments: Dict[str, object] = {}
        for target, aliases in alias_map.items():
            for alias in aliases:
                value = row.get(alias)
                if value:
                    if target == "role":
                        assignments[target] = str(value).strip().lower()
                    else:
                        assignments[target] = value
                    break
        return assignments

    def _lookup_manifest_index(
        self,
        index: "UvVisPlugin._ManifestIndex",
        source_path: Path,
        meta: Dict[str, object],
    ) -> Dict[str, object]:
        candidates_channel: List[str] = []
        candidates_sample: List[str] = []
        channel = meta.get("channel")
        if channel:
            norm = self._normalize_manifest_token(channel)
            if norm:
                candidates_channel.append(norm)
        sample_id = meta.get("sample_id")
        if sample_id:
            norm = self._normalize_manifest_token(sample_id)
            if norm:
                candidates_sample.append(norm)
        blank_id = meta.get("blank_id")
        if blank_id:
            norm = self._normalize_manifest_token(blank_id)
            if norm and norm not in candidates_sample:
                role = str(meta.get("role", "")).lower()
                if role == "blank" or not candidates_sample:
                    candidates_sample.append(norm)

        if not candidates_channel and not candidates_sample:
            return {}

        file_candidates: List[Optional[str]] = []
        try:
            resolved = source_path.resolve()
        except FileNotFoundError:
            resolved = source_path
        file_candidates.extend(
            [
                self._normalize_manifest_token(str(resolved)),
                self._normalize_manifest_token(resolved.name),
            ]
        )
        file_candidates.append(None)

        for file_key in file_candidates:
            if file_key is None:
                continue
            for channel_key in candidates_channel:
                match = index.by_file_channel.get((file_key, channel_key))
                if match:
                    return match
        for file_key in file_candidates:
            if file_key is None:
                continue
            for sample_key in candidates_sample:
                match = index.by_file_sample.get((file_key, sample_key))
                if match:
                    return match

        for channel_key in candidates_channel:
            match = index.by_file_channel.get((None, channel_key))
            if match:
                return match
        for sample_key in candidates_sample:
            match = index.by_file_sample.get((None, sample_key))
            if match:
                return match

        return {}

    # ------------------------------------------------------------------
    # Generic CSV/Excel ingestion helpers
    def _read_generic_text(self, path: Path, sample: str) -> List[Dict[str, object]]:
        text = path.read_text(encoding="utf-8", errors="ignore")
        locale = sniff_locale(text or sample)
        lines = text.splitlines()
        header_idx, has_header, meta_lines = self._locate_table(
            lines, locale["delimiter"], locale["decimal"]
        )
        data_str = "\n".join(lines[header_idx:])
        df = pd.read_csv(
            io.StringIO(data_str),
            sep=locale["delimiter"] if locale["delimiter"] else None,
            decimal=locale["decimal"],
            engine="python",
            header=0 if has_header else None,
        )
        if not has_header:
            df.columns = [f"col_{idx}" for idx in range(df.shape[1])]

        return self._dataframe_to_records(df, meta_lines, {
            "source_type": "generic_csv",
            "instrument": "Generic UV-Vis",
        })

    def _read_generic_excel(self, path: Path) -> List[Dict[str, object]]:
        raw = pd.read_excel(path, header=None)
        rows_as_text = [
            "\t".join(str(v) for v in row if not pd.isna(v))
            for row in raw.itertuples(index=False, name=None)
        ]
        header_idx, has_header, meta_lines = self._locate_table(rows_as_text, "\t", ".")
        if has_header:
            df = pd.read_excel(path, header=header_idx)
        else:
            df = pd.read_excel(path, header=None, skiprows=header_idx)
            df.columns = [f"col_{idx}" for idx in range(df.shape[1])]

        df = df.dropna(axis=1, how="all")
        return self._dataframe_to_records(df, meta_lines, {
            "source_type": "generic_excel",
            "instrument": "Generic UV-Vis",
        })

    def _dataframe_to_records(
        self,
        df: pd.DataFrame,
        meta_lines: Iterable[str],
        base_meta: Dict[str, object],
    ) -> List[Dict[str, object]]:
        df = df.dropna(how="all")
        df.columns = [str(col).strip() for col in df.columns]
        if df.shape[1] < 2:
            raise ValueError("Tabular UV-Vis file must contain wavelength and one intensity column")

        parsed_meta = parse_metadata_lines(meta_lines)
        meta: Dict[str, object] = {**base_meta, **parsed_meta}
        meta.setdefault("technique", "uvvis")
        mode = normalise_mode(meta.get("mode"))
        if mode:
            meta["mode"] = mode
        else:
            inferred_mode = self._infer_mode_from_headers(df.columns[1:])
            if inferred_mode:
                meta["mode"] = inferred_mode

        wavelength = pd.to_numeric(df.iloc[:, 0], errors="coerce")
        intensity_columns = df.columns[1:]
        blank_candidates = [col for col in intensity_columns if self._infer_role(col) == "blank"]
        records: List[Dict[str, object]] = []
        for idx, column in enumerate(intensity_columns, start=1):
            intensities = pd.to_numeric(df.iloc[:, idx], errors="coerce")
            mask = wavelength.notna() & intensities.notna()
            wl = wavelength[mask].to_numpy(dtype=float)
            inten = intensities[mask].to_numpy(dtype=float)
            if wl.size == 0:
                continue
            column_meta = dict(meta)
            column_meta.setdefault("channel", column)
            column_meta.setdefault("sample_id", column)
            role = self._infer_role(column)
            column_meta.setdefault("role", role)
            if role == "sample" and blank_candidates:
                column_meta.setdefault("blank_id", blank_candidates[0])
            if role == "blank":
                column_meta.setdefault("blank_id", column)
            raw_trace = inten.copy()
            converted, channel_key, updated_mode, original_mode = convert_intensity_to_absorbance(
                inten, column_meta.get("mode")
            )
            inten = converted
            if channel_key:
                channels = dict(column_meta.get("channels") or {})
                channels[channel_key] = raw_trace
                column_meta["channels"] = channels
                if original_mode:
                    column_meta.setdefault("original_mode", original_mode)
            if updated_mode:
                column_meta["mode"] = updated_mode
            records.append({
                "wavelength": wl,
                "intensity": inten,
                "meta": column_meta,
            })
        return records

    def _locate_table(self, lines: Iterable[str], delimiter: str | None, decimal: str):
        lines = list(lines)
        numeric_idx = None
        for idx, line in enumerate(lines):
            stripped = str(line).strip()
            if not stripped:
                continue
            tokens = self._tokenise(stripped, delimiter)
            numeric_tokens = sum(1 for token in tokens if self._is_number(token, decimal))
            if numeric_tokens >= 2:
                numeric_idx = idx
                break
        if numeric_idx is None:
            raise ValueError("Unable to locate numeric data rows in UV-Vis file")

        header_idx = numeric_idx
        if numeric_idx > 0:
            prev_tokens = self._tokenise(lines[numeric_idx - 1], delimiter)
            if prev_tokens and not all(self._is_number(tok, decimal) for tok in prev_tokens):
                header_idx = numeric_idx - 1

        meta_lines = [line for line in lines[:header_idx] if str(line).strip()]
        has_header = header_idx != numeric_idx
        return header_idx, has_header, meta_lines

    @staticmethod
    def _tokenise(line: str, delimiter: str | None):
        if delimiter and delimiter.strip():
            return [token.strip() for token in line.split(delimiter)]
        return line.split()

    @staticmethod
    def _is_number(token: str, decimal: str) -> bool:
        token = token.strip()
        if not token:
            return False
        if decimal != ".":
            token = token.replace(decimal, ".")
        token = token.replace(" ", "")
        try:
            float(token)
            return True
        except ValueError:
            return False

    @staticmethod
    def _infer_role(label: str) -> str:
        lower = label.lower()
        if "blank" in lower or "reference" in lower or lower.startswith("ref"):
            return "blank"
        return "sample"

    @staticmethod
    def _infer_mode_from_headers(headers: Iterable[str]) -> str | None:
        for header in headers:
            lower = str(header).lower()
            if "abs" in lower:
                return "absorbance"
            if "%t" in lower or "trans" in lower:
                return "transmittance"
            if "%r" in lower or "reflect" in lower:
                return "reflectance"
        return None

    def preprocess(self, specs, recipe):
        if not specs:
            return []

        recipe = self._apply_recipe_defaults(recipe)

        domain_cfg_raw = recipe.get("domain")
        if domain_cfg_raw is None:
            domain_cfg: dict[str, object] | None = None
        elif isinstance(domain_cfg_raw, dict):
            domain_cfg = dict(domain_cfg_raw)
        else:
            raise TypeError("Domain configuration must be a mapping")
        blank_cfg = recipe.get("blank", {})
        baseline_cfg = recipe.get("baseline", {})
        join_cfg = dict(recipe.get("join", {}))
        despike_cfg = recipe.get("despike", {})
        smoothing_cfg = recipe.get("smoothing", {})
        replicate_cfg = recipe.get("replicates", {})

        if domain_cfg and domain_cfg.get("min") is not None and domain_cfg.get("max") is not None:
            if float(domain_cfg["min"]) >= float(domain_cfg["max"]):
                raise ValueError("Domain minimum must be smaller than maximum")

        if join_cfg.get("enabled"):
            window = int(join_cfg.get("window", 10))
            if window < 1:
                raise ValueError("Join correction window must be positive")
            threshold = join_cfg.get("threshold")
            if threshold is not None and float(threshold) <= 0:
                raise ValueError("Join detection threshold must be positive")

        if smoothing_cfg.get("enabled"):
            window = int(smoothing_cfg.get("window", 5))
            poly = int(smoothing_cfg.get("polyorder", 2))
            if window % 2 == 0:
                raise ValueError("Savitzky-Golay window must be odd")
            if window <= poly:
                raise ValueError("Savitzky-Golay window must exceed polynomial order")

        average_replicates = bool(replicate_cfg.get("average", True))
        outlier_cfg = replicate_cfg.get("outlier")

        stage_one: list[Spectrum] = []
        for spec in specs:
            effective_domain = self._effective_domain(domain_cfg, spec)
            coerced = pipeline.coerce_domain(spec, effective_domain)
            processed = coerced
            joins: list[int] = []
            if join_cfg.get("enabled"):
                joins = pipeline.detect_joins(
                    processed.wavelength,
                    processed.intensity,
                    threshold=join_cfg.get("threshold"),
                    window=join_cfg.get("window", 10),
                )
                if joins:
                    processed = pipeline.correct_joins(processed, joins, window=join_cfg.get("window", 10))
            if despike_cfg.get("enabled"):
                processed = pipeline.despike_spectrum(
                    processed,
                    zscore=despike_cfg.get("zscore", 5.0),
                    window=despike_cfg.get("window", 5),
                    join_indices=joins,
                )
            processed.meta["join_indices"] = tuple(joins)
            stage_one.append(processed)

        blanks_stage = [spec for spec in stage_one if spec.meta.get("role") == "blank"]
        samples_stage = [spec for spec in stage_one if spec.meta.get("role") != "blank"]

        if average_replicates and blanks_stage:
            blanks_avg, blank_map_by_key = pipeline.average_replicates(
                blanks_stage,
                return_mapping=True,
                outlier=outlier_cfg,
            )
        else:
            blanks_avg = blanks_stage
            blank_map_by_key = {pipeline.replicate_key(b): b for b in blanks_stage}

        blank_lookup: dict[str, Spectrum] = {}
        for blank_spec in blanks_avg:
            ident = pipeline.blank_identifier(blank_spec)
            if ident:
                blank_lookup[ident] = blank_spec

        subtract_blank = blank_cfg.get("subtract", blank_cfg.get("enabled", True))
        require_blank = blank_cfg.get("require", subtract_blank)
        validate_flag = blank_cfg.get("validate_metadata")
        if validate_flag is None:
            validate_flag = True
        else:
            validate_flag = bool(validate_flag)
        fallback_blank = blank_cfg.get("default") or blank_cfg.get("fallback")

        processed_samples: list[Spectrum] = []
        for spec in samples_stage:
            working = spec
            blank_identifier = spec.meta.get("blank_id") or fallback_blank
            blank_spec = None
            if blank_identifier:
                blank_spec = blank_lookup.get(str(blank_identifier))

            if subtract_blank:
                if blank_spec is not None:
                    audit = self._validate_blank_pairing(
                        working,
                        blank_spec,
                        blank_cfg,
                        enforce=validate_flag,
                    )
                    working = pipeline.subtract_blank(working, blank_spec, audit=audit)
                elif blank_identifier:
                    if require_blank:
                        raise ValueError(
                            f"No blank spectrum available for blank_id '{blank_identifier}'"
                        )
                    audit = self._build_missing_blank_audit(working, blank_identifier)
                    working = self._attach_blank_audit(working, audit)
                elif require_blank:
                    sample_id = spec.meta.get("sample_id") or spec.meta.get("channel")
                    raise ValueError(
                        f"Sample '{sample_id}' does not have a blank for subtraction"
                    )
            else:
                if blank_spec is not None:
                    audit = self._validate_blank_pairing(
                        working,
                        blank_spec,
                        blank_cfg,
                        enforce=False,
                    )
                    working = self._attach_blank_audit(working, audit)
                elif blank_identifier:
                    audit = self._build_missing_blank_audit(working, blank_identifier)
                    working = self._attach_blank_audit(working, audit)

            if baseline_cfg.get("method"):
                method = baseline_cfg.get("method")
                params = {
                    "lam": baseline_cfg.get("lam", baseline_cfg.get("lambda", 1e5)),
                    "p": baseline_cfg.get("p", 0.01),
                    "niter": baseline_cfg.get("niter", 10),
                    "iterations": baseline_cfg.get("iterations", 24),
                }
                working = pipeline.apply_baseline(working, method, **params)

            if smoothing_cfg.get("enabled"):
                join_indices = working.meta.get("join_indices")
                working = pipeline.smooth_spectrum(
                    working,
                    window=int(smoothing_cfg.get("window", 5)),
                    polyorder=int(smoothing_cfg.get("polyorder", 2)),
                    join_indices=join_indices,
                )

            processed_samples.append(working)

        if average_replicates and processed_samples:
            processed_samples, sample_map = pipeline.average_replicates(
                processed_samples,
                return_mapping=True,
                outlier=outlier_cfg,
            )
        else:
            sample_map = {pipeline.replicate_key(s): s for s in processed_samples}

        blanks_final: list[Spectrum] = []
        if blanks_avg:
            blanks_working = list(blanks_avg)
            if baseline_cfg.get("method"):
                blanks_working = [
                    pipeline.apply_baseline(
                        blank,
                        baseline_cfg.get("method"),
                        lam=baseline_cfg.get("lam", baseline_cfg.get("lambda", 1e5)),
                        p=baseline_cfg.get("p", 0.01),
                        niter=baseline_cfg.get("niter", 10),
                        iterations=baseline_cfg.get("iterations", 24),
                    )
                    for blank in blanks_working
                ]
            if smoothing_cfg.get("enabled"):
                blanks_working = [
                    pipeline.smooth_spectrum(
                        blank,
                        window=int(smoothing_cfg.get("window", 5)),
                        polyorder=int(smoothing_cfg.get("polyorder", 2)),
                        join_indices=blank.meta.get("join_indices"),
                    )
                    for blank in blanks_working
                ]
            blanks_final = blanks_working
            blank_map_by_key = {
                pipeline.replicate_key(blank): blank for blank in blanks_final
            }

        order_keys = []
        for spec in stage_one:
            key = pipeline.replicate_key(spec)
            if key not in order_keys:
                order_keys.append(key)

        processed_map = {**blank_map_by_key, **sample_map}
        final_specs = [processed_map[key] for key in order_keys if key in processed_map]
        return final_specs

    def _validate_blank_pairing(
        self,
        sample: Spectrum,
        blank: Spectrum,
        blank_cfg: Dict[str, object],
        *,
        enforce: bool = True,
    ) -> Dict[str, object]:
        """Validate metadata compatibility between ``sample`` and ``blank``.

        Returns a dictionary with audit metadata that should be recorded when
        the subtraction succeeds. Raises ``ValueError`` when validation fails.
        """

        sample_time = self._parse_timestamp(sample.meta)
        blank_time = self._parse_timestamp(blank.meta)

        max_minutes_cfg = blank_cfg.get("max_time_delta_minutes")
        max_minutes = (
            float(max_minutes_cfg)
            if max_minutes_cfg is not None
            else self.DEFAULT_BLANK_TIME_WINDOW_MINUTES
        )
        time_delta_minutes: float | None = None
        violations: List[Dict[str, object]] = []
        if sample_time and blank_time:
            delta = abs(sample_time - blank_time)
            time_delta_minutes = delta.total_seconds() / 60.0
            if max_minutes is not None and time_delta_minutes > max_minutes:
                sample_id = self._safe_sample_id(sample, "sample")
                blank_id = blank.meta.get("blank_id") or blank.meta.get("sample_id") or "blank"
                violations.append(
                    {
                        "type": "timestamp_gap",
                        "sample_id": sample_id,
                        "blank_id": blank_id,
                        "limit_minutes": max_minutes,
                        "observed_minutes": time_delta_minutes,
                    }
                )
                if enforce:
                    raise ValueError(
                        "Blank/sample timestamp gap exceeds allowed window: "
                        f"sample '{sample_id}' vs blank '{blank_id}'"
                    )

        tolerance_cfg = blank_cfg.get("pathlength_tolerance_cm")
        tolerance = (
            float(tolerance_cfg)
            if tolerance_cfg is not None
            else self.DEFAULT_PATHLENGTH_TOLERANCE_CM
        )
        sample_path = sample.meta.get("pathlength_cm")
        blank_path = blank.meta.get("pathlength_cm")
        sample_path_val = self._coerce_float(sample_path)
        blank_path_val = self._coerce_float(blank_path)
        path_delta: float | None = None
        if sample_path_val is not None and blank_path_val is not None:
            path_delta = abs(sample_path_val - blank_path_val)
            if tolerance is not None and path_delta > tolerance:
                sample_id = self._safe_sample_id(sample, "sample")
                blank_id = blank.meta.get("blank_id") or blank.meta.get("sample_id") or "blank"
                violations.append(
                    {
                        "type": "pathlength_mismatch",
                        "sample_id": sample_id,
                        "blank_id": blank_id,
                        "tolerance_cm": tolerance,
                        "observed_delta_cm": path_delta,
                        "sample_pathlength_cm": sample_path_val,
                        "blank_pathlength_cm": blank_path_val,
                    }
                )
                if enforce:
                    raise ValueError(
                        "Sample and blank pathlengths are incompatible for subtraction: "
                        f"sample '{sample_id}' vs blank '{blank_id}'"
                    )

        sample_identifier = self._safe_sample_id(sample, "sample")
        blank_identifier = blank.meta.get("blank_id") or blank.meta.get("sample_id")

        audit: Dict[str, object] = {
            "sample_id": sample_identifier,
            "blank_id": blank_identifier,
            "blank_source_file": blank.meta.get("source_file"),
            "sample_timestamp": sample_time.isoformat() if sample_time else None,
            "blank_timestamp": blank_time.isoformat() if blank_time else None,
            "timestamp_delta_minutes": time_delta_minutes,
            "sample_pathlength_cm": sample_path_val,
            "blank_pathlength_cm": blank_path_val,
            "pathlength_delta_cm": path_delta,
            "validation_ran": True,
            "validation_enforced": bool(enforce),
            "validation_violations": violations,
        }
        return audit

    @staticmethod
    def _parse_timestamp(meta: Dict[str, object]) -> datetime | None:
        for key in ("acquired_datetime", "timestamp", "datetime"):
            value = meta.get(key)
            if isinstance(value, datetime):
                return value
            if value:
                try:
                    return datetime.fromisoformat(str(value))
                except (TypeError, ValueError):
                    continue
        return None

    @staticmethod
    def _parse_specific_timestamp(meta: Dict[str, object], key: str) -> datetime | None:
        if not key:
            return None
        value = meta.get(key)
        if isinstance(value, datetime):
            return value
        if value is None:
            return None
        try:
            return datetime.fromisoformat(str(value))
        except (TypeError, ValueError):
            return None

    def _build_missing_blank_audit(self, sample: Spectrum, blank_id: object) -> Dict[str, object]:
        sample_time = self._parse_timestamp(sample.meta)
        sample_identifier = self._safe_sample_id(sample, "sample")
        sample_path_val = self._coerce_float(sample.meta.get("pathlength_cm"))
        violation = {
            "type": "blank_missing",
            "sample_id": sample_identifier,
            "blank_id": str(blank_id),
        }
        return {
            "sample_id": sample_identifier,
            "blank_id": str(blank_id),
            "blank_source_file": None,
            "sample_timestamp": sample_time.isoformat() if sample_time else None,
            "blank_timestamp": None,
            "timestamp_delta_minutes": None,
            "sample_pathlength_cm": sample_path_val,
            "blank_pathlength_cm": None,
            "pathlength_delta_cm": None,
            "validation_ran": False,
            "validation_enforced": False,
            "validation_violations": [violation],
        }

    @staticmethod
    def _attach_blank_audit(sample: Spectrum, audit: Dict[str, object]) -> Spectrum:
        meta = dict(sample.meta or {})
        existing_audit = meta.get("blank_audit")
        if isinstance(existing_audit, dict):
            merged = dict(existing_audit)
            for key, value in audit.items():
                merged.setdefault(key, value)
        else:
            merged = dict(audit)
        meta["blank_audit"] = merged
        meta.setdefault("blank_subtracted", False)
        return Spectrum(wavelength=sample.wavelength, intensity=sample.intensity, meta=meta)

    @staticmethod
    def _coerce_float(value: object) -> float | None:
        if value is None:
            return None
        try:
            return float(value)
        except (TypeError, ValueError):
            return None

    @staticmethod
    def _safe_sample_id(spec: Spectrum, fallback: str) -> str:
        meta = spec.meta or {}
        return str(
            meta.get("sample_id")
            or meta.get("channel")
            or meta.get("blank_id")
            or fallback
        )

    @staticmethod
    def _fill_nan(values: np.ndarray) -> np.ndarray:
        arr = np.asarray(values, dtype=float)
        if np.all(np.isfinite(arr)):
            return arr
        x = np.arange(arr.size)
        mask = np.isfinite(arr)
        if not np.any(mask):
            return np.zeros_like(arr)
        arr = arr.copy()
        arr[~mask] = np.interp(x[~mask], x[mask], arr[mask])
        return arr

    @staticmethod
    def _calibration_signal_from_spec(
        spec: Spectrum,
        *,
        wavelength: float,
        bandwidth: float | None,
    ) -> float:
        wl = np.asarray(spec.wavelength, dtype=float)
        intensity = np.asarray(spec.intensity, dtype=float)
        mask = np.isfinite(wl) & np.isfinite(intensity)
        if mask.sum() < 2:
            return float("nan")
        wl = wl[mask]
        intensity = intensity[mask]
        if wavelength < float(np.min(wl)) or wavelength > float(np.max(wl)):
            return float("nan")
        if bandwidth is not None:
            width = float(bandwidth)
        else:
            width = 0.0
        if width > 0:
            half = width / 2.0
            region = (wl >= wavelength - half) & (wl <= wavelength + half)
            if np.count_nonzero(region) >= 1:
                window_values = intensity[region]
                if window_values.size == 0:
                    return float("nan")
                return float(np.nanmean(window_values))
        return float(np.interp(wavelength, wl, intensity))

    def _collect_calibration_measurements(
        self,
        sample_specs: Sequence[Spectrum],
        *,
        wavelength: float,
        bandwidth: float | None,
        default_pathlength: float | None,
    ) -> Dict[str, Any]:
        raw_values: List[float] = []
        norm_values: List[float] = []
        pathlengths: List[float] = []
        for spec in sample_specs:
            raw = self._calibration_signal_from_spec(
                spec,
                wavelength=wavelength,
                bandwidth=bandwidth,
            )
            if not math.isfinite(raw):
                continue
            path = self._coerce_float(spec.meta.get("pathlength_cm")) if spec.meta else None
            if path is None or not math.isfinite(path) or path <= 0:
                path = default_pathlength
            if path is None or not math.isfinite(path) or path <= 0:
                path = 1.0
            raw_values.append(float(raw))
            norm_values.append(float(raw) / float(path))
            pathlengths.append(float(path))
        if not raw_values:
            return {
                "raw_absorbance": float("nan"),
                "response": float("nan"),
                "responses": [],
                "raw_values": [],
                "pathlengths": [],
                "pathlength_cm": float(default_pathlength) if default_pathlength is not None else float("nan"),
                "replicates": 0,
            }
        return {
            "raw_absorbance": float(np.nanmean(raw_values)),
            "response": float(np.nanmean(norm_values)),
            "responses": [float(val) for val in norm_values],
            "raw_values": [float(val) for val in raw_values],
            "pathlengths": [float(val) for val in pathlengths],
            "pathlength_cm": float(np.nanmean(pathlengths)) if pathlengths else (
                float(default_pathlength) if default_pathlength is not None else float("nan")
            ),
            "replicates": len(raw_values),
        }

    @staticmethod
    def _normalize_standard_entries(entries: Any) -> List[Dict[str, Any]]:
        if entries is None:
            return []
        normalized: List[Dict[str, Any]] = []
        if isinstance(entries, dict):
            items: Sequence[Any] = [
                {"sample_id": key, "concentration": value} for key, value in entries.items()
            ]
        elif isinstance(entries, Sequence) and not isinstance(entries, (str, bytes)):
            items = entries
        else:
            items = [entries]
        for item in items:
            if isinstance(item, dict):
                sample_id = item.get("sample_id") or item.get("id") or item.get("name")
                if sample_id is None:
                    continue
                normalized.append({"sample_id": str(sample_id), **{k: v for k, v in item.items() if k not in {"sample_id", "id", "name"}}})
            elif isinstance(item, (tuple, list)) and len(item) >= 2:
                normalized.append({"sample_id": str(item[0]), "concentration": item[1]})
        return normalized

    @staticmethod
    def _normalize_unknown_entries(entries: Any) -> List[Dict[str, Any]]:
        if entries is None:
            return []
        normalized: List[Dict[str, Any]] = []
        if isinstance(entries, dict):
            items: Sequence[Any] = []
            for key, value in entries.items():
                if isinstance(value, dict):
                    payload = dict(value)
                else:
                    payload = {"dilution_factor": value} if isinstance(value, (int, float)) else {}
                payload["sample_id"] = key
                items.append(payload)
        elif isinstance(entries, Sequence) and not isinstance(entries, (str, bytes)):
            items = entries
        else:
            items = [entries]
        for item in items:
            if isinstance(item, dict):
                sample_id = item.get("sample_id") or item.get("id") or item.get("name")
                if sample_id is None:
                    continue
                payload = dict(item)
                payload["sample_id"] = str(sample_id)
                normalized.append(payload)
            else:
                normalized.append({"sample_id": str(item)})
        return normalized

    @staticmethod
    def _assign_calibration_payload(
        sample_specs: Sequence[Spectrum] | None,
        qc_rows: Sequence[Dict[str, Any]] | None,
        target_name: str,
        payload: Dict[str, Any],
    ) -> None:
        for spec in sample_specs or []:
            if spec.meta is None:
                spec.meta = {}
            calibration_meta = spec.meta.setdefault("calibration", {})
            calibration_meta[target_name] = dict(payload)
        for row in qc_rows or []:
            row.setdefault("calibration", {})
            row["calibration"][target_name] = dict(payload)

    def _compute_band_value(
        self,
        wl: np.ndarray,
        intensity: np.ndarray,
        center: float,
        width: float,
    ) -> float:
        if wl.size == 0:
            return float("nan")
        half = max(float(width) / 2.0, 0.0)
        mask = (wl >= center - half) & (wl <= center + half)
        if not np.any(mask):
            return float(np.interp(center, wl, intensity, left=np.nan, right=np.nan))
        return float(np.nanmean(intensity[mask]))

    def _compute_band_ratios(
        self,
        wl: np.ndarray,
        intensity: np.ndarray,
        configs: List[Dict[str, object]],
    ) -> Dict[str, Dict[str, float]]:
        ratios: Dict[str, Dict[str, float]] = {}
        for cfg in configs:
            name = str(cfg.get("name") or "ratio")
            numerator = float(cfg.get("numerator", cfg.get("num", 0.0)))
            denominator = float(cfg.get("denominator", cfg.get("den", 1.0)))
            num_width = float(cfg.get("numerator_width", cfg.get("bandwidth", 2.0)))
            den_width = float(cfg.get("denominator_width", cfg.get("bandwidth", 2.0)))
            num_val = self._compute_band_value(wl, intensity, numerator, num_width)
            den_val = self._compute_band_value(wl, intensity, denominator, den_width)
            if not np.isfinite(num_val) or not np.isfinite(den_val) or abs(den_val) < 1e-12:
                ratio_val = float("nan")
            else:
                ratio_val = float(num_val) / float(den_val)
            ratios[name] = {
                "value": ratio_val,
                "numerator_value": num_val,
                "denominator_value": den_val,
                "numerator_center": numerator,
                "denominator_center": denominator,
            }
        return ratios

    @staticmethod
    def _integrate_band(wl: np.ndarray, intensity: np.ndarray, start: float, stop: float) -> float:
        if wl.size == 0:
            return float("nan")
        lo, hi = sorted((float(start), float(stop)))
        mask = (wl >= lo) & (wl <= hi)
        if mask.sum() < 2:
            return float("nan")
        return float(np.trapezoid(intensity[mask], wl[mask]))

    def _compute_integrals(
        self,
        wl: np.ndarray,
        intensity: np.ndarray,
        configs: List[Dict[str, object]],
    ) -> Dict[str, float]:
        results: Dict[str, float] = {}
        for cfg in configs:
            name = str(cfg.get("name") or f"area_{cfg.get('min')}_{cfg.get('max')}")
            start = cfg.get("min") if cfg.get("min") is not None else cfg.get("start")
            stop = cfg.get("max") if cfg.get("max") is not None else cfg.get("stop")
            if start is None or stop is None:
                continue
            results[name] = self._integrate_band(wl, intensity, float(start), float(stop))
        return results

    def _compute_derivatives(
        self,
        wl: np.ndarray,
        intensity: np.ndarray,
        enabled: bool = True,
    ) -> Dict[str, np.ndarray]:
        if not enabled or intensity.size < 3:
            return {}
        safe_y = self._fill_nan(intensity)
        safe_wl = self._fill_nan(wl)
        first = np.gradient(safe_y, safe_wl)
        second = np.gradient(first, safe_wl)
        return {
            "first_derivative": first,
            "second_derivative": second,
        }

    def _compute_peak_metrics(
        self,
        wl: np.ndarray,
        intensity: np.ndarray,
        peak_cfg: Dict[str, object],
    ) -> List[Dict[str, float]]:
        if intensity.size < 3:
            return []
        prominence = float(peak_cfg.get("prominence", 0.01))
        min_distance = max(1, int(peak_cfg.get("min_distance", peak_cfg.get("distance", 5))))
        height = peak_cfg.get("height")
        if height is not None:
            height = float(height)
        peaks, properties = find_peaks(
            intensity,
            prominence=prominence if prominence > 0 else None,
            distance=min_distance,
            height=height,
        )
        if peaks.size == 0:
            return []
        max_peaks = int(peak_cfg.get("max_peaks", peak_cfg.get("num_peaks", 5)))
        prominences = properties.get("prominences")
        if prominences is not None:
            order = np.argsort(prominences)[::-1]
            prominences = prominences[order]
            peaks = peaks[order]
        if max_peaks > 0:
            peaks = peaks[:max_peaks]
            if prominences is not None:
                prominences = prominences[:max_peaks]
        _, _, left_ips, right_ips = peak_widths(intensity, peaks, rel_height=0.5)
        x_indices = np.arange(wl.size)
        peak_rows: List[Dict[str, float]] = []
        for idx, peak in enumerate(peaks):
            peak_wl = float(wl[peak])
            peak_height = float(intensity[peak])
            left_wl = float(np.interp(left_ips[idx], x_indices, wl))
            right_wl = float(np.interp(right_ips[idx], x_indices, wl))
            peak_rows.append({
                "wavelength": peak_wl,
                "height": peak_height,
                "fwhm": max(right_wl - left_wl, 0.0),
                "prominence": float(prominences[idx]) if prominences is not None else float("nan"),
            })
        return peak_rows

    def _compute_isosbestic_checks(
        self,
        wl: np.ndarray,
        intensity: np.ndarray,
        configs: Iterable[Dict[str, object]] | Iterable[object],
    ) -> List[Dict[str, object]]:
        wl = np.asarray(wl, dtype=float)
        intensity = np.asarray(intensity, dtype=float)
        results: List[Dict[str, object]] = []
        if wl.size < 2 or intensity.size < 2:
            return results
        for idx, cfg in enumerate(configs or []):
            if isinstance(cfg, dict):
                name = str(cfg.get("name") or f"isosbestic_{idx + 1}")
                wavelengths = cfg.get("wavelengths") or cfg.get("pair") or cfg.get("window")
                tolerance = cfg.get("tolerance")
            else:
                name = f"isosbestic_{idx + 1}"
                wavelengths = cfg
                tolerance = None
            wl_pair: Tuple[float, float] | None = None
            if isinstance(wavelengths, (list, tuple, np.ndarray)) and len(wavelengths) >= 2:
                lo, hi = float(wavelengths[0]), float(wavelengths[1])
                if lo == hi:
                    hi = lo + 1e-6
                wl_pair = (min(lo, hi), max(lo, hi))
            if wl_pair is None:
                results.append({
                    "name": name,
                    "wavelengths": None,
                    "crossing_detected": False,
                    "min_abs_deviation": float("nan"),
                    "crossing_wavelength": None,
                    "tolerance": float(tolerance) if tolerance is not None else None,
                    "within_tolerance": None,
                })
                continue
            lo, hi = wl_pair
            interp_lo = float(np.interp(lo, wl, intensity, left=np.nan, right=np.nan))
            interp_hi = float(np.interp(hi, wl, intensity, left=np.nan, right=np.nan))
            mask = (wl >= lo) & (wl <= hi)
            if mask.sum() < 2:
                results.append({
                    "name": name,
                    "wavelengths": [lo, hi],
                    "crossing_detected": False,
                    "min_abs_deviation": float("nan"),
                    "crossing_wavelength": None,
                    "tolerance": float(tolerance) if tolerance is not None else None,
                    "within_tolerance": None,
                    "endpoints": [interp_lo, interp_hi],
                })
                continue
            segment_wl = wl[mask]
            segment_intensity = intensity[mask]
            line_baseline = np.interp(segment_wl, [lo, hi], [interp_lo, interp_hi])
            deviation = np.asarray(segment_intensity - line_baseline, dtype=float)
            finite_mask = np.isfinite(deviation)
            crossing_detected = False
            crossing_wavelength: float | None = None
            min_abs_deviation = float("nan")
            within_tolerance: bool | None = None
            if np.any(finite_mask):
                finite_dev = deviation[finite_mask]
                min_abs_deviation = float(np.nanmin(np.abs(finite_dev)))
                if finite_dev.size:
                    # Determine if the deviation crosses zero within the window.
                    crossing_detected = bool(
                        np.any(np.diff(np.signbit(finite_dev)) != 0)
                        or np.any(finite_dev == 0.0)
                    )
                if crossing_detected:
                    # Find the first zero crossing for reporting.
                    finite_wl = segment_wl[finite_mask]
                    sign_changes = np.where(np.signbit(finite_dev[:-1]) != np.signbit(finite_dev[1:]))[0]
                    if sign_changes.size:
                        idx_change = sign_changes[0]
                        x0 = float(finite_wl[idx_change])
                        x1 = float(finite_wl[idx_change + 1])
                        y0 = float(finite_dev[idx_change])
                        y1 = float(finite_dev[idx_change + 1])
                        if np.isfinite(y0) and np.isfinite(y1) and y1 != y0:
                            crossing_wavelength = x0 + (x1 - x0) * (-y0) / (y1 - y0)
                        else:
                            crossing_wavelength = x0
                    else:
                        zero_indices = np.where(finite_dev == 0.0)[0]
                        if zero_indices.size:
                            crossing_wavelength = float(finite_wl[zero_indices[0]])
                if tolerance is not None and np.isfinite(min_abs_deviation):
                    within_tolerance = bool(min_abs_deviation <= float(tolerance))
            result = {
                "name": name,
                "wavelengths": [lo, hi],
                "crossing_detected": crossing_detected,
                "min_abs_deviation": min_abs_deviation,
                "crossing_wavelength": crossing_wavelength,
                "tolerance": float(tolerance) if tolerance is not None else None,
                "within_tolerance": within_tolerance,
                "endpoints": [interp_lo, interp_hi],
            }
            results.append(result)
        return results

    @staticmethod
    def _normalize_kinetics_targets(config: object) -> List[Dict[str, float]]:
        if not config:
            return []
        if isinstance(config, dict):
            raw_targets = config.get("targets") or config.get("wavelengths") or []
        else:
            raw_targets = config
        targets: List[Dict[str, float]] = []
        for idx, entry in enumerate(raw_targets or []):
            if isinstance(entry, dict):
                name = str(entry.get("name") or f"target_{idx + 1}")
                wavelength = entry.get("wavelength")
                if wavelength is None:
                    wavelength = entry.get("lambda") or entry.get("center")
                if wavelength is None:
                    continue
                bandwidth = float(entry.get("bandwidth", entry.get("width", 2.0)))
                targets.append(
                    {
                        "name": name,
                        "wavelength": float(wavelength),
                        "bandwidth": max(float(bandwidth), 0.0),
                    }
                )
            else:
                try:
                    wavelength = float(entry)
                except (TypeError, ValueError):
                    continue
                targets.append(
                    {
                        "name": f"target_{idx + 1}",
                        "wavelength": float(wavelength),
                        "bandwidth": 2.0,
                    }
                )
        return targets

    def _compute_kinetics_values(
        self,
        wl: np.ndarray,
        intensity: np.ndarray,
        targets: List[Dict[str, float]],
    ) -> Dict[str, float]:
        if not targets:
            return {}
        values: Dict[str, float] = {}
        for target in targets:
            values[target["name"]] = self._compute_band_value(
                wl,
                intensity,
                target["wavelength"],
                target.get("bandwidth", 0.0),
            )
        return values

    def _summarize_kinetics(
        self,
        records: List[Dict[str, object]],
        targets: List[Dict[str, float]],
    ) -> Dict[str, Dict[str, object]]:
        summaries: Dict[str, Dict[str, object]] = {}
        if not records:
            return summaries
        grouped: Dict[str, List[Dict[str, object]]] = {}
        for record in records:
            sample_id = record.get("sample_id")
            if sample_id is None:
                continue
            grouped.setdefault(str(sample_id), []).append(record)
        for sample_id, group in grouped.items():
            valid = [rec for rec in group if isinstance(rec.get("timestamp"), datetime)]
            valid.sort(key=lambda rec: rec.get("timestamp"))
            if valid:
                anchor = valid[0]["timestamp"]
            else:
                anchor = None
            for rec in valid:
                timestamp = rec.get("timestamp")
                assert isinstance(timestamp, datetime)
                if anchor:
                    delta = timestamp - anchor
                    relative = delta.total_seconds() / 60.0
                else:
                    relative = 0.0
                rec["relative_minutes"] = relative
                row_entry = rec.get("row_entry")
                feature_entry = rec.get("feature_entry")
                if isinstance(row_entry, dict):
                    row_entry["relative_minutes"] = float(relative)
                if isinstance(feature_entry, dict):
                    feature_entry["relative_minutes"] = float(relative)
            # For entries without timestamps, explicitly set relative minutes to None.
            for rec in group:
                if "relative_minutes" not in rec:
                    row_entry = rec.get("row_entry")
                    feature_entry = rec.get("feature_entry")
                    if isinstance(row_entry, dict):
                        row_entry["relative_minutes"] = None
                    if isinstance(feature_entry, dict):
                        feature_entry["relative_minutes"] = None
            if len(valid) < 2:
                for rec in group:
                    feature_entry = rec.get("feature_entry")
                    if isinstance(feature_entry, dict):
                        feature_entry["summary"] = None
                continue
            times = np.array([rec["relative_minutes"] for rec in valid], dtype=float)
            series: List[Dict[str, object]] = []
            group_sorted = sorted(
                group,
                key=lambda rec: rec.get("timestamp") or datetime.min,
            )
            for rec in group_sorted:
                timestamp = rec.get("timestamp")
                iso = timestamp.isoformat() if isinstance(timestamp, datetime) else None
                relative = rec.get("relative_minutes")
                series.append(
                    {
                        "timestamp": iso,
                        "relative_minutes": float(relative) if relative is not None else None,
                        "values": dict(rec.get("values", {})),
                    }
                )
            target_metrics: Dict[str, Dict[str, object]] = {}
            for target in targets:
                name = target["name"]
                values_arr = np.array(
                    [rec.get("values", {}).get(name, float("nan")) for rec in valid],
                    dtype=float,
                )
                mask = np.isfinite(times) & np.isfinite(values_arr)
                n_points = int(mask.sum())
                first_val = float(values_arr[mask][0]) if n_points else float("nan")
                last_val = float(values_arr[mask][-1]) if n_points else float("nan")
                delta_val = float(last_val - first_val) if n_points else float("nan")
                if n_points >= 2:
                    slope, _ = np.polyfit(times[mask], values_arr[mask], 1)
                    slope_val = float(slope)
                    corr = np.corrcoef(times[mask], values_arr[mask])
                    r_value = float(corr[0, 1]) if corr.size >= 4 else float("nan")
                else:
                    slope_val = float("nan")
                    r_value = float("nan")
                target_metrics[name] = {
                    "wavelength": float(target["wavelength"]),
                    "first": first_val,
                    "last": last_val,
                    "delta": delta_val,
                    "slope_per_min": slope_val,
                    "r_value": r_value,
                    "points": n_points,
                }
            elapsed = float(times[-1]) if times.size else float("nan")
            summary = {
                "sample_id": sample_id,
                "n_points": len(valid),
                "elapsed_minutes": elapsed,
                "targets": target_metrics,
                "series": series,
            }
            for rec in group:
                feature_entry = rec.get("feature_entry")
                if isinstance(feature_entry, dict):
                    feature_entry["summary"] = summary
                row = rec.get("row")
                if isinstance(row, dict):
                    row["kinetics_summary"] = summary
            summaries[sample_id] = summary
        return summaries

    def _perform_calibration(
        self,
        specs: List[Spectrum],
        qc_rows: List[Dict[str, Any]],
        recipe: Dict[str, Any] | None,
    ) -> Dict[str, Any]:
        calibration_cfg = dict(recipe.get("calibration", {})) if recipe else {}
        enabled = bool(calibration_cfg.get("enabled", True))
        if not calibration_cfg or not enabled:
            status = "disabled" if calibration_cfg and not enabled else "not_configured"
            return {"enabled": False, "status": status, "targets": []}

        lod_multiplier = float(calibration_cfg.get("lod_multiplier", 3.0))
        loq_multiplier = float(calibration_cfg.get("loq_multiplier", 10.0))
        default_bandwidth = self._coerce_float(calibration_cfg.get("bandwidth"))

        sample_lookup: Dict[str, List[Spectrum]] = {}
        sample_roles: Dict[str, str] = {}
        for spec in specs:
            sample_id = self._safe_sample_id(spec, f"spec_{id(spec)}")
            sample_lookup.setdefault(sample_id, []).append(spec)
            role = str(spec.meta.get("role", "")) if spec.meta else ""
            if sample_id not in sample_roles and role:
                sample_roles[sample_id] = role.lower()

        qc_lookup: Dict[str, List[Dict[str, Any]]] = {}
        for row in qc_rows:
            sample_id = row.get("sample_id")
            if sample_id is None:
                continue
            qc_lookup.setdefault(str(sample_id), []).append(row)

        raw_targets = calibration_cfg.get("targets")
        if raw_targets is None:
            raw_targets = []
        elif not isinstance(raw_targets, Sequence) or isinstance(raw_targets, (str, bytes)):
            raw_targets = [raw_targets]

        target_results: List[Dict[str, Any]] = []
        for index, target_cfg_raw in enumerate(raw_targets):
            if isinstance(target_cfg_raw, dict):
                target_cfg = dict(target_cfg_raw)
            else:
                target_cfg = {"name": target_cfg_raw}

            name = str(target_cfg.get("name") or f"target_{index + 1}")
            wavelength_val = self._coerce_float(target_cfg.get("wavelength"))
            if wavelength_val is None:
                target_results.append(
                    {
                        "name": name,
                        "status": "failed",
                        "errors": ["Target wavelength was not provided."],
                        "warnings": [],
                        "standards": [],
                        "unknowns": [],
                        "fit": None,
                        "wavelength": None,
                        "bandwidth": None,
                        "pathlength_cm": None,
                    }
                )
                continue

            bandwidth = self._coerce_float(target_cfg.get("bandwidth"))
            if bandwidth is None:
                bandwidth = default_bandwidth

            pathlength = self._coerce_float(target_cfg.get("pathlength_cm"))
            if pathlength is None:
                pathlength = self._coerce_float(calibration_cfg.get("pathlength_cm"))
            if pathlength is None or not math.isfinite(pathlength) or pathlength <= 0:
                pathlength = 1.0

            fit_intercept = bool(target_cfg.get("fit_intercept", True))
            r2_threshold = self._coerce_float(target_cfg.get("r2_threshold"))
            if r2_threshold is None:
                r2_threshold = self._coerce_float(calibration_cfg.get("r2_threshold"))

            standards_entries = self._normalize_standard_entries(target_cfg.get("standards"))
            if not standards_entries and calibration_cfg.get("standards") is not None:
                standards_entries = self._normalize_standard_entries(calibration_cfg.get("standards"))

            detected_standards: Dict[str, float] = {}
            if not standards_entries:
                for sample_id, sample_specs in sample_lookup.items():
                    role = sample_roles.get(sample_id, "").lower()
                    if "standard" not in role:
                        continue
                    concentration_val: float | None = None
                    for spec in sample_specs:
                        meta = spec.meta or {}
                        concentration_val = (
                            self._coerce_float(meta.get("concentration"))
                            or self._coerce_float(meta.get("target_concentration"))
                            or self._coerce_float(meta.get("standard_concentration"))
                        )
                        if concentration_val is not None:
                            break
                    if concentration_val is None:
                        continue
                    if sample_id not in detected_standards:
                        detected_standards[sample_id] = concentration_val
                standards_entries = [
                    {"sample_id": sample_id, "concentration": conc}
                    for sample_id, conc in detected_standards.items()
                ]

            target_result: Dict[str, Any] = {
                "name": name,
                "status": "not_computed",
                "errors": [],
                "warnings": [],
                "standards": [],
                "unknowns": [],
                "fit": None,
                "wavelength": float(wavelength_val),
                "bandwidth": float(bandwidth) if bandwidth is not None else None,
                "pathlength_cm": float(pathlength),
            }

            if not standards_entries:
                target_result["status"] = "failed"
                target_result["errors"].append("No calibration standards were provided.")
                target_results.append(target_result)
                continue

            standard_points: List[Dict[str, Any]] = []
            for entry in standards_entries:
                sample_id = str(entry.get("sample_id")) if entry.get("sample_id") is not None else None
                if not sample_id:
                    continue
                concentration_val = self._coerce_float(entry.get("concentration"))
                if concentration_val is None or not math.isfinite(concentration_val):
                    meta_specs = sample_lookup.get(sample_id, [])
                    for spec in meta_specs:
                        meta = spec.meta or {}
                        concentration_val = (
                            self._coerce_float(meta.get("concentration"))
                            or self._coerce_float(meta.get("target_concentration"))
                            or self._coerce_float(meta.get("standard_concentration"))
                        )
                        if concentration_val is not None and math.isfinite(concentration_val):
                            break
                sample_specs = sample_lookup.get(sample_id, [])
                measurement = self._collect_calibration_measurements(
                    sample_specs,
                    wavelength=float(wavelength_val),
                    bandwidth=bandwidth,
                    default_pathlength=pathlength,
                )
                point = {
                    "sample_id": sample_id,
                    "concentration": float(concentration_val) if concentration_val is not None else float("nan"),
                    "response": measurement["response"],
                    "raw_absorbance": measurement["raw_absorbance"],
                    "pathlength_cm": measurement["pathlength_cm"],
                    "replicates": measurement["replicates"],
                    "responses": measurement["responses"],
                    "included": bool(entry.get("include", True)),
                }
                weight_val = self._coerce_float(entry.get("weight"))
                if weight_val is not None and math.isfinite(weight_val) and weight_val > 0:
                    point["weight"] = float(weight_val)
                if not sample_specs:
                    target_result["errors"].append(f"Standard {sample_id} was not found in the processed spectra.")
                if concentration_val is None or not math.isfinite(point["concentration"]):
                    target_result["errors"].append(f"Standard {sample_id} is missing a concentration value.")
                if not math.isfinite(point["response"]):
                    target_result["warnings"].append(f"Standard {sample_id} did not yield a valid absorbance measurement.")
                standard_points.append(point)

            target_result["standards"] = standard_points

            unknown_entries = self._normalize_unknown_entries(target_cfg.get("unknowns"))
            if not unknown_entries and calibration_cfg.get("unknowns") is not None:
                unknown_entries = self._normalize_unknown_entries(calibration_cfg.get("unknowns"))

            if not unknown_entries:
                for sample_id in sample_lookup.keys():
                    if sample_id in {point["sample_id"] for point in standard_points}:
                        continue
                    role = sample_roles.get(sample_id, "").lower()
                    if role == "blank":
                        continue
                    unknown_entries.append({"sample_id": sample_id})

            unknown_measurements: List[Dict[str, Any]] = []
            for entry in unknown_entries:
                sample_id = str(entry.get("sample_id")) if entry.get("sample_id") is not None else None
                if not sample_id:
                    continue
                sample_specs = sample_lookup.get(sample_id, [])
                measurement = self._collect_calibration_measurements(
                    sample_specs,
                    wavelength=float(wavelength_val),
                    bandwidth=bandwidth,
                    default_pathlength=pathlength,
                )
                payload_base = {
                    "role": "unknown",
                    "target": name,
                    "response": measurement["response"],
                    "raw_absorbance": measurement["raw_absorbance"],
                    "pathlength_cm": measurement["pathlength_cm"],
                    "replicates": measurement["replicates"],
                }
                dilution_val = self._coerce_float(entry.get("dilution_factor") or entry.get("dilution"))
                if dilution_val is not None and math.isfinite(dilution_val):
                    payload_base["dilution_factor"] = float(dilution_val)
                unknown_measurements.append(
                    {
                        "sample_id": sample_id,
                        "entry": entry,
                        "measurement": measurement,
                        "payload": payload_base,
                    }
                )

            valid_points = [
                point
                for point in standard_points
                if point.get("included", True)
                and math.isfinite(point.get("response", float("nan")))
                and math.isfinite(point.get("concentration", float("nan")))
            ]

            if len(valid_points) < 2:
                target_result["status"] = "failed"
                target_result["errors"].append("At least two calibration standards with valid responses are required.")
                target_results.append(target_result)
                for point in standard_points:
                    payload = {
                        "role": "standard",
                        "status": "no_model",
                        "target": name,
                        "concentration": point.get("concentration"),
                        "response": point.get("response"),
                        "raw_absorbance": point.get("raw_absorbance"),
                        "pathlength_cm": point.get("pathlength_cm"),
                        "replicates": point.get("replicates"),
                        "included": point.get("included", True),
                    }
                    self._assign_calibration_payload(sample_lookup.get(point["sample_id"]), qc_lookup.get(point["sample_id"]), name, payload)
                target_result["unknowns"] = []
                for unknown in unknown_measurements:
                    payload = dict(unknown["payload"])
                    payload.update(
                        {
                            "status": "no_model",
                            "predicted_concentration": float("nan"),
                            "within_range": False,
                            "lod_flag": None,
                        }
                    )
                    self._assign_calibration_payload(
                        sample_lookup.get(unknown["sample_id"]),
                        qc_lookup.get(unknown["sample_id"]),
                        name,
                        payload,
                    )
                    target_result["unknowns"].append(payload | {"sample_id": unknown["sample_id"]})
                continue

            x = np.array([point["concentration"] for point in valid_points], dtype=float)
            y = np.array([point["response"] for point in valid_points], dtype=float)

            model_valid = False
            slope = float("nan")
            intercept = float("nan")
            if not fit_intercept:
                numerator = float(np.dot(x, y))
                denominator = float(np.dot(x, x))
                if math.isfinite(denominator) and denominator > 0:
                    slope = numerator / denominator
                    intercept = 0.0
                    model_valid = math.isfinite(slope)
            else:
                try:
                    slope, intercept = np.polyfit(x, y, 1)
                    model_valid = math.isfinite(slope) and math.isfinite(intercept)
                except Exception as exc:  # pragma: no cover - numpy failure unlikely
                    target_result["errors"].append(f"Regression failed: {exc}")

            if not model_valid or not math.isfinite(slope):
                target_result["status"] = "failed"
                target_result["errors"].append("Calibration regression could not be computed.")
            elif slope <= 0:
                target_result["status"] = "failed"
                target_result["errors"].append("Calibration slope must be positive for Beer-Lambert model.")

            y_pred = slope * x + intercept if math.isfinite(slope) else np.full_like(y, np.nan)
            residuals = y - y_pred
            ss_res = float(np.nansum((residuals) ** 2))
            mean_y = float(np.nanmean(y)) if np.isfinite(np.nanmean(y)) else 0.0
            ss_tot = float(np.nansum((y - mean_y) ** 2))
            if ss_tot <= 0:
                r_squared = 1.0 if ss_res <= 1e-12 else 0.0
            else:
                r_squared = max(0.0, 1.0 - ss_res / ss_tot)

            dof = max(len(valid_points) - (1 if not fit_intercept else 2), 1)
            residual_std = math.sqrt(ss_res / dof) if dof > 0 else float("nan")
            lod = (lod_multiplier * residual_std / slope) if model_valid and slope > 0 else float("nan")
            loq = (loq_multiplier * residual_std / slope) if model_valid and slope > 0 else float("nan")
            min_conc = float(np.nanmin(x)) if x.size else float("nan")
            max_conc = float(np.nanmax(x)) if x.size else float("nan")

            if r2_threshold is not None and math.isfinite(r2_threshold) and r_squared < r2_threshold:
                target_result["errors"].append(
                    f"Calibration R^2 {r_squared:.4f} is below threshold {r2_threshold:.4f}."
                )
                target_result["status"] = "failed"

            for point in standard_points:
                conc_val = point.get("concentration")
                if math.isfinite(conc_val) and math.isfinite(slope):
                    predicted = slope * conc_val + intercept
                else:
                    predicted = float("nan")
                point["predicted_response"] = float(predicted)
                if math.isfinite(point.get("response", float("nan"))) and math.isfinite(predicted):
                    point["residual"] = float(point["response"] - predicted)
                else:
                    point["residual"] = float("nan")
                payload = {
                    "role": "standard",
                    "status": "ok" if target_result.get("status") not in {"failed"} else "no_model",
                    "target": name,
                    "concentration": point.get("concentration"),
                    "response": point.get("response"),
                    "raw_absorbance": point.get("raw_absorbance"),
                    "pathlength_cm": point.get("pathlength_cm"),
                    "replicates": point.get("replicates"),
                    "included": point.get("included", True),
                    "predicted_response": point.get("predicted_response"),
                    "residual": point.get("residual"),
                }
                if target_result.get("status") == "failed":
                    payload["status"] = "no_model"
                self._assign_calibration_payload(
                    sample_lookup.get(point["sample_id"]),
                    qc_lookup.get(point["sample_id"]),
                    name,
                    payload,
                )

            fit_summary = {
                "slope": float(slope),
                "intercept": float(intercept),
                "r_squared": float(r_squared),
                "residual_std": float(residual_std),
                "lod": float(lod),
                "loq": float(loq),
                "points": len(valid_points),
                "min_concentration": min_conc,
                "max_concentration": max_conc,
            }
            target_result["fit"] = fit_summary

            unknown_results: List[Dict[str, Any]] = []
            for unknown in unknown_measurements:
                sample_id = unknown["sample_id"]
                measurement = unknown["measurement"]
                payload = dict(unknown["payload"])
                response_val = measurement["response"]
                model_available = target_result.get("status") not in {"failed"} and math.isfinite(slope) and slope != 0
                predicted_conc = float("nan")
                status = "no_model"
                if model_available:
                    predicted_conc = (response_val - intercept) / slope
                    dilution_val = payload.get("dilution_factor")
                    if dilution_val is not None and math.isfinite(dilution_val):
                        predicted_conc *= float(dilution_val)
                    status = "ok"
                    if not math.isfinite(predicted_conc):
                        status = "invalid"
                within_range = (
                    math.isfinite(predicted_conc)
                    and math.isfinite(fit_summary["min_concentration"])
                    and math.isfinite(fit_summary["max_concentration"])
                    and fit_summary["min_concentration"] <= predicted_conc <= fit_summary["max_concentration"]
                )
                if status == "ok" and not within_range:
                    status = "extrapolated"
                lod_flag = None
                if status != "no_model" and math.isfinite(predicted_conc) and math.isfinite(lod) and predicted_conc < lod:
                    lod_flag = "below_lod"
                elif status != "no_model" and math.isfinite(predicted_conc) and math.isfinite(loq) and predicted_conc < loq:
                    lod_flag = "below_loq"
                payload.update(
                    {
                        "status": status if model_available else "no_model",
                        "predicted_concentration": float(predicted_conc),
                        "within_range": within_range if status not in {"no_model", "invalid"} else False,
                        "lod_flag": lod_flag if status not in {"no_model", "invalid"} else None,
                    }
                )
                self._assign_calibration_payload(
                    sample_lookup.get(sample_id),
                    qc_lookup.get(sample_id),
                    name,
                    payload,
                )
                unknown_results.append(payload | {"sample_id": sample_id})

            target_result["unknowns"] = unknown_results

            if target_result.get("status") == "failed" and not target_result["errors"]:
                target_result["errors"].append("Calibration failed for an unspecified reason.")
            elif target_result.get("status") != "failed":
                target_result["status"] = "ok"
                if target_result["warnings"]:
                    target_result["status"] = "warning"

            target_results.append(target_result)

        overall_status = "ok"
        if any(target.get("status") == "failed" for target in target_results):
            overall_status = "failed"
        elif any(target.get("status") == "warning" for target in target_results):
            overall_status = "warning"

        return {"enabled": True, "status": overall_status, "targets": target_results}

    def analyze(self, specs, recipe):
        from spectro_app.engine.qc import compute_uvvis_drift_map, compute_uvvis_qc

        recipe = self._apply_recipe_defaults(recipe)

        feature_cfg = dict(recipe.get("features", {})) if recipe else {}
        peak_cfg = dict(feature_cfg.get("peaks", {}))
        ratio_cfg = feature_cfg.get("band_ratios")
        if not ratio_cfg:
            ratio_cfg = [
                {"name": "A260_A280", "numerator": 260.0, "denominator": 280.0, "bandwidth": 4.0},
                {"name": "A260_A230", "numerator": 260.0, "denominator": 230.0, "bandwidth": 4.0},
            ]
        integral_cfg = feature_cfg.get("integrals")
        if not integral_cfg:
            integral_cfg = [
                {"name": "Area_240_260", "min": 240.0, "max": 260.0},
                {"name": "Area_260_280", "min": 260.0, "max": 280.0},
            ]
        derivative_enabled = feature_cfg.get("derivatives", True)
        isosbestic_cfg = feature_cfg.get("isosbestic") or feature_cfg.get("isosbestic_checks") or []
        kinetics_cfg_raw = feature_cfg.get("kinetics") or {}
        kinetics_targets = self._normalize_kinetics_targets(kinetics_cfg_raw)
        kinetics_time_field: str | None = None
        if isinstance(kinetics_cfg_raw, dict):
            raw_field = kinetics_cfg_raw.get("time_key") or kinetics_cfg_raw.get("timestamp_field")
            if raw_field:
                kinetics_time_field = str(raw_field)

        qc_rows = []
        drift_map = compute_uvvis_drift_map(specs, recipe)
        processed_with_features: List[Spectrum] = []
        kinetics_records: List[Dict[str, object]] = []
        for idx, spec in enumerate(specs):
            metrics = compute_uvvis_qc(spec, recipe, drift_map.get(id(spec)))
            saturation = metrics["saturation"]
            join = metrics["join"]
            noise = metrics["noise"]
            spikes = metrics["spikes"]
            smoothing = metrics["smoothing"]
            drift = metrics["drift"]
<<<<<<< HEAD
            roughness_metrics = metrics.get("roughness", {})
            processed_roughness_raw = roughness_metrics.get("processed")
            try:
                processed_roughness = float(processed_roughness_raw)
            except (TypeError, ValueError):
                processed_roughness = float("nan")
            channel_roughness_raw = roughness_metrics.get("channels")
            channel_roughness: Dict[str, float] = {}
            if isinstance(channel_roughness_raw, dict):
                for name, value in channel_roughness_raw.items():
                    try:
                        channel_roughness[name] = float(value)
                    except (TypeError, ValueError):
                        channel_roughness[name] = float("nan")
            roughness_delta: Dict[str, float] = {}
            if np.isfinite(processed_roughness):
                for name, value in channel_roughness.items():
                    if np.isfinite(value):
                        roughness_delta[name] = value - processed_roughness
                    else:
                        roughness_delta[name] = float("nan")
            else:
                roughness_delta = {name: float("nan") for name in channel_roughness}
=======
            negative = metrics["negative_intensity"]
>>>>>>> 6ddc0792
            wl = np.asarray(spec.wavelength, dtype=float)
            intensity = np.asarray(spec.intensity, dtype=float)
            derivatives = self._compute_derivatives(wl, intensity, derivative_enabled)
            band_ratios = self._compute_band_ratios(wl, intensity, ratio_cfg)
            integrals = self._compute_integrals(wl, intensity, integral_cfg)
            peaks = self._compute_peak_metrics(wl, intensity, peak_cfg)
            isosbestic_checks = self._compute_isosbestic_checks(wl, intensity, isosbestic_cfg)
            timestamp = self._parse_timestamp(spec.meta)
            if kinetics_time_field:
                specific = self._parse_specific_timestamp(spec.meta, kinetics_time_field)
                if specific:
                    timestamp = specific
            kinetics_values = self._compute_kinetics_values(wl, intensity, kinetics_targets)
            derivative_stats = {
                name: {
                    "min": float(np.nanmin(values)) if values.size else float("nan"),
                    "max": float(np.nanmax(values)) if values.size else float("nan"),
                    "mean": float(np.nanmean(values)) if values.size else float("nan"),
                    "rms": float(np.sqrt(np.nanmean(values ** 2))) if values.size else float("nan"),
                }
                for name, values in derivatives.items()
            }
            row = {
                "id": idx,
                "sample_id": spec.meta.get("sample_id") or spec.meta.get("channel") or spec.meta.get("blank_id"),
                "role": spec.meta.get("role", "sample"),
                "mode": metrics["mode"],
                "saturation_flag": saturation.flag,
                "saturation_min": saturation.minimum,
                "saturation_max": saturation.maximum,
                "noise_rsd": noise.rsd,
                "noise_window": noise.window,
                "noise_points": noise.used_points,
                "negative_intensity_flag": negative.flag,
                "negative_intensity_fraction": negative.processed_fraction,
                "negative_intensity_count": negative.processed_count,
                "negative_intensity_total": negative.processed_total,
                "negative_intensity_channels": negative.channels,
                "negative_intensity_tolerance": negative.tolerance,
                "join_count": join.count,
                "join_max_offset": join.max_offset,
                "join_mean_offset": join.mean_offset,
                "join_max_overlap_error": join.max_overlap_error,
                "join_indices": join.indices,
                "spike_count": spikes.count,
                "spike_threshold": spikes.threshold,
                "smoothing_guard": smoothing.flag,
                "drift_available": drift.available,
                "drift_flag": drift.flag,
                "drift_reasons": drift.reasons,
                "drift_batch_reasons": drift.batch_reasons,
                "drift_baseline": drift.baseline,
                "drift_baseline_delta": drift.baseline_delta,
                "drift_slope_per_hour": drift.slope_per_hour,
                "drift_residual": drift.residual,
                "drift_predicted": drift.predicted,
                "drift_span_minutes": drift.span_minutes,
                "drift_timestamp": drift.timestamp.isoformat() if drift.timestamp else None,
                "drift_window": drift.window,
                "roughness": {"processed": processed_roughness, "channels": channel_roughness},
                "roughness_delta": roughness_delta,
                "flags": metrics["flags"],
                "summary": metrics["summary"],
                "band_ratios": band_ratios,
                "integrals": integrals,
                "peak_metrics": peaks,
                "derivative_stats": derivative_stats,
                "isosbestic": isosbestic_checks,
            }
            qc_rows.append(row)
            meta = dict(spec.meta)
            meta.setdefault("features", {})
            meta["features"].update({
                "band_ratios": band_ratios,
                "integrals": integrals,
                "peaks": peaks,
                "derivative_stats": derivative_stats,
                "isosbestic": isosbestic_checks,
            })
            existing_channels = {
                key: np.asarray(val, dtype=float)
                for key, val in (meta.get("channels") or {}).items()
                if isinstance(val, (list, tuple, np.ndarray))
            }
            for name, arr in derivatives.items():
                existing_channels[name] = np.asarray(arr, dtype=float)
            if existing_channels:
                meta["channels"] = existing_channels
            sample_id_value = row["sample_id"]
            sample_label = str(sample_id_value) if sample_id_value is not None else None
            if sample_label is not None:
                row["sample_id"] = sample_label
            kinetics_entry_row = {
                "timestamp": timestamp.isoformat() if isinstance(timestamp, datetime) else None,
                "relative_minutes": None,
                "values": {name: float(val) for name, val in kinetics_values.items()},
            }
            row["kinetics"] = kinetics_entry_row
            row["kinetics_summary"] = None
            processed_with_features.append(
                Spectrum(
                    wavelength=spec.wavelength.copy(),
                    intensity=spec.intensity.copy(),
                    meta=meta,
                )
            )
            feature_kinetics = {
                "timestamp": kinetics_entry_row["timestamp"],
                "relative_minutes": None,
                "values": dict(kinetics_entry_row["values"]),
                "summary": None,
            }
            meta["features"]["kinetics"] = feature_kinetics
            kinetics_records.append(
                {
                    "sample_id": sample_label,
                    "timestamp": timestamp,
                    "values": dict(kinetics_entry_row["values"]),
                    "row": row,
                    "row_entry": kinetics_entry_row,
                    "feature_entry": feature_kinetics,
                }
            )
        if kinetics_records:
            self._summarize_kinetics(kinetics_records, kinetics_targets)
        calibration_results = self._perform_calibration(processed_with_features, qc_rows, recipe)
        self._last_calibration_results = calibration_results
        return processed_with_features, qc_rows

    def _build_audit_entries(
        self,
        specs: List[Spectrum],
        qc: List[Dict[str, object]],
        recipe: Dict[str, object],
        figures: Dict[str, bytes],
    ) -> List[str]:
        entries = [
            "UV-Vis export initiated.",
            f"Spectra processed: {len(specs)}",
            f"QC rows: {len(qc)}",
        ]
        entries.extend(self._runtime_audit_tokens())
        entries.extend(self._input_source_hash_tokens(specs))
        if recipe:
            entries.append(f"Recipe keys: {sorted(recipe.keys())}")
        for spec, qc_row in zip(specs, qc):
            sample_id = self._safe_sample_id(spec, f"spec_{id(spec)}")
            features = spec.meta.get("features", {})
            ratios = features.get("band_ratios", {})
            ratio_summary = ", ".join(
                f"{name}={vals.get('value'):.3f}" if np.isfinite(vals.get("value", np.nan)) else f"{name}=nan"
                for name, vals in ratios.items()
            )
            peak_info = features.get("peaks", [])
            if peak_info:
                primary_peak = peak_info[0]
                peak_summary = (
                    f"peak@{primary_peak.get('wavelength', float('nan')):.1f}nm"
                    if np.isfinite(primary_peak.get("wavelength", float("nan")))
                    else "peak@nan"
                )
            else:
                peak_summary = "no_peaks"
            entries.append(f"Spectrum {sample_id}: ratios[{ratio_summary}] peaks[{peak_summary}]")
        if figures:
            entries.append(f"Generated plots: {', '.join(sorted(figures))}")
        calibration = getattr(self, "_last_calibration_results", None)
        if calibration and calibration.get("targets"):
            for target in calibration.get("targets", []):
                fit = target.get("fit") or {}
                slope = fit.get("slope")
                r_squared = fit.get("r_squared")
                slope_str = f"{slope:.4f}" if isinstance(slope, (int, float)) and math.isfinite(slope) else "nan"
                r2_str = f"{r_squared:.4f}" if isinstance(r_squared, (int, float)) and math.isfinite(r_squared) else "nan"
                entries.append(
                    f"Calibration {target.get('name', 'target')}: status={target.get('status', 'unknown')} "
                    f"slope={slope_str} r2={r2_str}"
                )
        else:
            entries.append("Calibration: not performed.")
        return entries

    def _runtime_audit_tokens(self) -> List[str]:
        tokens: List[str] = []
        package_label = "spectro-app"
        version = "unknown"
        for candidate in ("spectro-app", "spectro_app"):
            try:
                version = metadata.version(candidate)
            except metadata.PackageNotFoundError:
                continue
            else:
                package_label = candidate
                break
        tokens.append(f"Runtime library {package_label}=={version}")
        return tokens

    def _input_source_hash_tokens(self, specs: List[Spectrum]) -> List[str]:
        tokens: List[str] = []
        for spec in specs:
            source = spec.meta.get("source_file")
            if not source:
                continue
            source_str = str(source)
            digest = hashlib.sha256(source_str.encode("utf-8")).hexdigest()
            sample_id = self._safe_sample_id(spec, source_str)
            tokens.append(f"Input {sample_id} source_hash=sha256:{digest}")
        return tokens

    def _render_processed_figure(self, spec: Spectrum):
        wl = np.asarray(spec.wavelength, dtype=float)
        intensity = np.asarray(spec.intensity, dtype=float)
        if wl.size == 0 or intensity.size == 0:
            return None
        channels = spec.meta.get("channels") or {}
        sample_id = self._safe_sample_id(spec, f"spec_{id(spec)}")
        fig, ax = plt.subplots(figsize=(6, 4))
        ax.plot(wl, intensity, label="Processed", linewidth=1.5)
        stage_order = ["raw", "blanked", "baseline_corrected", "joined", "despiked", "smoothed"]
        ordered_names = [name for name in stage_order if name in channels]
        ordered_names.extend(name for name in channels.keys() if name not in ordered_names)
        for name in ordered_names:
            channel = channels[name]
            channel_arr = np.asarray(channel, dtype=float)
            if channel_arr.shape != wl.shape:
                continue
            ax.plot(wl, channel_arr, label=name.replace("_", " "))
        features = spec.meta.get("features", {})
        for peak in features.get("peaks", [])[:5]:
            wavelength = peak.get("wavelength")
            if wavelength is None or not np.isfinite(wavelength):
                continue
            ax.axvline(wavelength, color="tab:orange", linestyle="--", alpha=0.3)
        ax.set_xlabel(self.xlabel)
        ax.set_ylabel("Intensity")
        ax.set_title(f"Spectrum {sample_id}")
        ax.legend(loc="best")
        ax.grid(True, alpha=0.2)
        fig.tight_layout()
        return sample_id, fig

    def _generate_figures(self, specs: List[Spectrum]) -> Tuple[Dict[str, bytes], List[Tuple[str, Figure]]]:
        figures: Dict[str, bytes] = {}
        figure_objs: List[Tuple[str, Figure]] = []
        for spec in specs:
            rendered = self._render_processed_figure(spec)
            if not rendered:
                continue
            sample_id, fig = rendered
            buf = io.BytesIO()
            fig.savefig(buf, format="png", dpi=150)
            buf.seek(0)
            figures[f"{sample_id}_processed.png"] = buf.read()
            figure_objs.append((sample_id, fig))
        return figures, figure_objs

    @staticmethod
    def _coerce_export_path(value, default: Optional[Path] = None) -> Optional[Path]:
        if value in (None, False):
            return None
        if isinstance(value, dict):
            value = value.get("path") or value.get("file")
        if isinstance(value, (str, Path)):
            return Path(value)
        if value is True and default is not None:
            return default
        return None

    @staticmethod
    def _json_sanitise(value):
        if isinstance(value, dict):
            return {str(k): UvVisPlugin._json_sanitise(v) for k, v in value.items()}
        if isinstance(value, (list, tuple, set)):
            return [UvVisPlugin._json_sanitise(v) for v in value]
        if isinstance(value, np.ndarray):
            return value.tolist()
        if isinstance(value, (np.floating, np.integer)):
            return value.item()
        if isinstance(value, Path):
            return str(value)
        if isinstance(value, bytes):
            return value.decode("utf-8", errors="replace")
        if hasattr(value, "isoformat") and callable(value.isoformat):
            try:
                return value.isoformat()  # type: ignore[return-value]
            except Exception:  # pragma: no cover - best effort serialisation
                return str(value)
        return value

    def _write_recipe_sidecar(self, recipe_path: Path, recipe: Dict[str, object]) -> None:
        recipe_path.parent.mkdir(parents=True, exist_ok=True)
        serialisable = self._json_sanitise(recipe or {})
        with recipe_path.open("w", encoding="utf-8") as handle:
            json.dump(serialisable, handle, indent=2, sort_keys=True)

    def _write_pdf_report(
        self,
        pdf_path: Path,
        figures: List[Tuple[str, Figure]],
        audit_entries: List[str],
        specs: List[Spectrum],
        qc: List[Dict[str, object]],
    ) -> None:
        pdf_path.parent.mkdir(parents=True, exist_ok=True)
        with PdfPages(pdf_path) as pdf:
            summary_fig, ax = plt.subplots(figsize=(8.5, 11))
            ax.axis("off")
            title = "UV-Vis Export Report"
            ax.text(0.5, 0.95, title, ha="center", va="center", fontsize=16, fontweight="bold")
            timestamp = datetime.now(UTC).isoformat()
            ax.text(0.02, 0.9, f"Generated: {timestamp}", fontsize=10, va="top")
            ax.text(0.02, 0.85, f"Spectra processed: {len(specs)}", fontsize=10, va="top")
            ax.text(0.02, 0.82, f"QC rows: {len(qc)}", fontsize=10, va="top")
            ax.text(0.02, 0.78, "Audit log:", fontsize=12, fontweight="bold", va="top")
            if audit_entries:
                text = "\n".join(audit_entries)
            else:
                text = "No audit entries available."
            ax.text(0.02, 0.76, text, fontsize=9, va="top", wrap=True)
            pdf.savefig(summary_fig)
            plt.close(summary_fig)
            for _, figure in figures:
                pdf.savefig(figure)

    def export(self, specs, qc, recipe):
        export_cfg = dict(recipe.get("export", {})) if recipe else {}
        workbook_target = self._coerce_export_path(export_cfg.get("path") or export_cfg.get("workbook"))
        figures, figure_objs = self._generate_figures(specs)
        audit_entries = self._build_audit_entries(specs, qc, recipe, figures)
        workbook_audit = list(audit_entries)
        calibration_results = getattr(self, "_last_calibration_results", None)
        workbook_default = workbook_target if workbook_target else None
        recipe_target = self._coerce_export_path(
            export_cfg.get("recipe_path") or export_cfg.get("recipe_sidecar") or export_cfg.get("recipe"),
            workbook_default.with_suffix(".recipe.json") if workbook_default else None,
        )
        pdf_target = self._coerce_export_path(
            export_cfg.get("pdf_path")
            or export_cfg.get("pdf_report")
            or export_cfg.get("pdf")
            or export_cfg.get("report"),
            workbook_default.with_suffix(".pdf") if workbook_default else None,
        )

        try:
            if workbook_target:
                resolved_path = str(workbook_target)
                workbook_audit.append(f"Workbook written to {resolved_path}")
                write_workbook(
                    resolved_path,
                    specs,
                    qc,
                    workbook_audit,
                    figures,
                    calibration_results,
                )
            else:
                workbook_audit.append("No workbook path provided; workbook not written.")

            if recipe_target and recipe:
                self._write_recipe_sidecar(recipe_target, recipe)
                workbook_audit.append(f"Recipe sidecar written to {recipe_target}")
            elif export_cfg.get("recipe") or export_cfg.get("recipe_path") or export_cfg.get("recipe_sidecar"):
                workbook_audit.append("Recipe sidecar requested but no path resolved.")

            if pdf_target:
                audit_for_pdf = list(workbook_audit)
                self._write_pdf_report(pdf_target, figure_objs, audit_for_pdf, specs, qc)
                workbook_audit.append(f"PDF report written to {pdf_target}")
        finally:
            for _, fig in figure_objs:
                plt.close(fig)

        return BatchResult(processed=specs, qc_table=qc, figures=figures, audit=workbook_audit)<|MERGE_RESOLUTION|>--- conflicted
+++ resolved
@@ -2194,7 +2194,6 @@
             spikes = metrics["spikes"]
             smoothing = metrics["smoothing"]
             drift = metrics["drift"]
-<<<<<<< HEAD
             roughness_metrics = metrics.get("roughness", {})
             processed_roughness_raw = roughness_metrics.get("processed")
             try:
@@ -2218,9 +2217,7 @@
                         roughness_delta[name] = float("nan")
             else:
                 roughness_delta = {name: float("nan") for name in channel_roughness}
-=======
             negative = metrics["negative_intensity"]
->>>>>>> 6ddc0792
             wl = np.asarray(spec.wavelength, dtype=float)
             intensity = np.asarray(spec.intensity, dtype=float)
             derivatives = self._compute_derivatives(wl, intensity, derivative_enabled)
