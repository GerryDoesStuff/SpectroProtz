"""UV-Vis preprocessing helpers."""

from __future__ import annotations

from collections import OrderedDict
from typing import Dict, Iterable, List, Sequence, Tuple

import numpy as np
from scipy import sparse
from scipy.signal import medfilt, savgol_filter
from scipy.sparse.linalg import spsolve

from spectro_app.engine.plugin_api import Spectrum

__all__ = [
    "coerce_domain",
    "subtract_blank",
    "apply_baseline",
    "detect_joins",
    "correct_joins",
    "despike_spectrum",
    "smooth_spectrum",
    "average_replicates",
    "replicate_key",
    "blank_identifier",
]


def _nan_safe(values: np.ndarray) -> np.ndarray:
    """Interpolate NaNs in ``values`` so that downstream algorithms behave."""

    arr = np.asarray(values, dtype=float)
    if np.all(np.isfinite(arr)):
        return arr

    x = np.arange(arr.size)
    mask = np.isfinite(arr)
    if not np.any(mask):
        return np.zeros_like(arr)

    arr = arr.copy()
    arr[~mask] = np.interp(x[~mask], x[mask], arr[mask])
    return arr


def coerce_domain(spec: Spectrum, domain: Dict[str, float] | None) -> Spectrum:
    """Ensure wavelength axis is sorted, clipped, and optionally interpolated."""

    wl = np.asarray(spec.wavelength, dtype=float)
    inten = np.asarray(spec.intensity, dtype=float)

    order = np.argsort(wl)
    wl = wl[order]
    inten = inten[order]

    mask = np.isfinite(wl) & np.isfinite(inten)
    wl = wl[mask]
    inten = inten[mask]

    if wl.size == 0:
        raise ValueError("Spectrum does not contain finite wavelength samples")

<<<<<<< HEAD
    preserved_wl = wl.copy()
    preserved_inten = inten.copy()
=======
    unique_wl, inverse, counts = np.unique(wl, return_inverse=True, return_counts=True)
    aggregated_inten = np.zeros_like(unique_wl, dtype=float)
    np.add.at(aggregated_inten, inverse, inten)
    inten = aggregated_inten / counts
    wl = unique_wl
>>>>>>> 8f11d4a3

    original_min = float(wl[0])
    original_max = float(wl[-1])

    output_wl = wl
    output_inten = inten
    requested_min: float | None = None
    requested_max: float | None = None
    resampled = False

    if domain:
        start = float(domain.get("min", wl.min())) if domain.get("min") is not None else float(wl.min())
        stop = float(domain.get("max", wl.max())) if domain.get("max") is not None else float(wl.max())
        if start >= stop:
            raise ValueError("Domain minimum must be smaller than maximum")

        requested_min = float(start) if domain.get("min") is not None else None
        requested_max = float(stop) if domain.get("max") is not None else None

        if "step" in domain and domain["step"] is not None:
            step = float(domain["step"])
            if step <= 0:
                raise ValueError("Domain step must be positive")
            count = int(np.floor((stop - start) / step + 0.5)) + 1
            axis = start + np.arange(count) * step
            if axis[-1] > stop + 1e-9:
                axis = axis[axis <= stop + 1e-9]
            if axis.size < 2:
                axis = np.linspace(start, stop, 2)
            output_wl = axis
            output_inten = np.interp(axis, wl, inten, left=np.nan, right=np.nan)
            resampled = True
        elif domain.get("num") is not None:
            num = int(domain.get("num", wl.size))
            if num < 2:
                raise ValueError("Domain must request at least two points")
            axis = np.linspace(start, stop, num)
            output_wl = axis
            output_inten = np.interp(axis, wl, inten, left=np.nan, right=np.nan)
            resampled = True
        else:
            clip_mask = (wl >= start) & (wl <= stop)
            output_wl = wl[clip_mask]
            output_inten = inten[clip_mask]
            if output_wl.size == 0:
                raise ValueError("Spectrum does not overlap requested domain")

    meta = dict(spec.meta)
    if resampled:
        channels = dict(meta.get("channels") or {})
        channels["original_wavelength"] = preserved_wl
        channels["original_intensity"] = preserved_inten
        meta["channels"] = channels
    if domain:
        domain_meta = {
            "original_min_nm": original_min,
            "original_max_nm": original_max,
            "output_min_nm": float(output_wl[0]) if output_wl.size else float("nan"),
            "output_max_nm": float(output_wl[-1]) if output_wl.size else float("nan"),
        }
        if requested_min is not None:
            domain_meta["requested_min_nm"] = requested_min
        if requested_max is not None:
            domain_meta["requested_max_nm"] = requested_max
        meta["wavelength_domain_nm"] = domain_meta

    return Spectrum(wavelength=output_wl, intensity=output_inten, meta=meta)


def subtract_blank(
    sample: Spectrum,
    blank: Spectrum,
    *,
    audit: Dict[str, object] | None = None,
) -> Spectrum:
    """Subtract a blank from the sample after verifying domain overlap.

    Parameters
    ----------
    sample:
        Sample spectrum that will have the blank removed.
    blank:
        Blank spectrum that should be subtracted from ``sample``.
    audit:
        Optional metadata recorded for quality-control auditing. Any supplied
        fields will be merged with statistics gathered during subtraction.
    """

    sample_wl = np.asarray(sample.wavelength, dtype=float)
    blank_interp = np.interp(
        sample_wl,
        np.asarray(blank.wavelength, dtype=float),
        np.asarray(blank.intensity, dtype=float),
        left=np.nan,
        right=np.nan,
    )

    valid = np.isfinite(blank_interp)
    if valid.sum() < 2:
        raise ValueError("Blank spectrum does not overlap sample domain sufficiently")

    corrected = sample.intensity.astype(float).copy()
    corrected[valid] = corrected[valid] - blank_interp[valid]
    corrected[~valid] = np.nan

    overlap_points = int(valid.sum())
    overlap_fraction = float(overlap_points) / float(sample_wl.size)
    blank_mean = float(np.nanmean(blank_interp[valid])) if overlap_points else float("nan")

    meta = dict(sample.meta)
    meta["blank_subtracted"] = True
    audit_payload: Dict[str, object] = {
        "overlap_points": overlap_points,
        "overlap_fraction": overlap_fraction,
        "blank_mean_intensity": blank_mean,
    }
    if audit:
        audit_payload.update(audit)

    existing_audit = meta.get("blank_audit")
    if isinstance(existing_audit, dict):
        merged_audit = dict(existing_audit)
        for key, value in audit_payload.items():
            merged_audit.setdefault(key, value)
    else:
        merged_audit = audit_payload

    meta["blank_audit"] = merged_audit
    return Spectrum(wavelength=sample.wavelength.copy(), intensity=corrected, meta=meta)


def _baseline_asls(y: np.ndarray, lam: float = 1e5, p: float = 0.01, niter: int = 10) -> np.ndarray:
    y = _nan_safe(y)
    L = y.size
    if L < 3:
        return np.zeros_like(y)

    D = sparse.diags([1, -2, 1], [0, -1, -2], shape=(L - 2, L))
    w = np.ones(L)
    for _ in range(max(1, int(niter))):
        W = sparse.spdiags(w, 0, L, L)
        Z = W + lam * (D.T @ D)
        z = spsolve(Z, w * y)
        w = p * (y > z) + (1 - p) * (y <= z)
    return z


def _lower_hull(points: np.ndarray) -> List[Tuple[float, float]]:
    hull: List[Tuple[float, float]] = []
    for x, y in points:
        while len(hull) >= 2:
            (x1, y1), (x2, y2) = hull[-2:]
            cross = (x2 - x1) * (y - y1) - (y2 - y1) * (x - x1)
            if cross <= 0:
                hull.pop()
            else:
                break
        hull.append((x, y))
    return hull


def _baseline_rubberband(x: np.ndarray, y: np.ndarray) -> np.ndarray:
    x = np.asarray(x, dtype=float)
    y = _nan_safe(np.asarray(y, dtype=float))
    if x.size < 2:
        return np.zeros_like(y)

    points = np.column_stack((x, y))
    hull = _lower_hull(points)
    hull_x, hull_y = zip(*hull)
    baseline = np.interp(x, np.asarray(hull_x), np.asarray(hull_y))
    return baseline


def _baseline_snip(y: np.ndarray, iterations: int = 24) -> np.ndarray:
    y = _nan_safe(np.asarray(y, dtype=float))
    n = y.size
    if n < 3:
        return np.zeros_like(y)

    baseline = y.copy()
    max_k = min(int(iterations), n // 2)
    for k in range(1, max_k + 1):
        left = np.roll(baseline, k)
        right = np.roll(baseline, -k)
        left[:k] = baseline[:k]
        right[-k:] = baseline[-k:]
        avg = (left + right) / 2.0
        baseline = np.minimum(baseline, avg)
    return baseline


def apply_baseline(
    spec: Spectrum,
    method: str,
    *,
    lam: float = 1e5,
    p: float = 0.01,
    niter: int = 10,
    iterations: int = 24,
) -> Spectrum:
    """Baseline correction entry point."""

    y = np.asarray(spec.intensity, dtype=float)
    method = (method or "").lower()
    if method == "asls":
        baseline = _baseline_asls(y, lam=lam, p=p, niter=niter)
    elif method == "rubberband":
        baseline = _baseline_rubberband(spec.wavelength, y)
    elif method == "snip":
        baseline = _baseline_snip(y, iterations=iterations)
    else:
        raise ValueError(f"Unsupported baseline method: {method}")

    corrected = y - baseline
    meta = dict(spec.meta)
    meta.setdefault("baseline", method)
    return Spectrum(wavelength=spec.wavelength.copy(), intensity=corrected, meta=meta)


def detect_joins(
    wavelength: Sequence[float],
    intensity: Sequence[float],
    *,
    threshold: float | None = None,
    window: int = 5,
) -> List[int]:
    """Detect detector joins based on large absolute first differences."""

    y = np.asarray(intensity, dtype=float)
    diffs = np.abs(np.diff(y))
    finite = diffs[np.isfinite(diffs)]
    if finite.size == 0:
        return []

    if threshold is None:
        median = np.median(finite)
        if median <= 0:
            threshold = np.max(finite) * 0.5
        else:
            threshold = median * 10
    else:
        threshold = float(threshold)

    if not np.isfinite(threshold) or threshold <= 0:
        return []

    candidate_indices = [idx + 1 for idx, diff in enumerate(diffs) if diff >= threshold]
    if not candidate_indices:
        return []

    filtered: List[int] = []
    min_spacing = max(1, int(window))
    for idx in candidate_indices:
        if filtered and idx - filtered[-1] < min_spacing:
            continue
        filtered.append(idx)
    return filtered


def correct_joins(spec: Spectrum, join_indices: Iterable[int], *, window: int = 10) -> Spectrum:
    """Apply offset corrections after joins using neighbouring medians."""

    y = np.asarray(spec.intensity, dtype=float).copy()
    n = y.size
    window = max(1, int(window))

    for join in sorted(set(int(idx) for idx in join_indices)):
        if join <= 0 or join >= n:
            continue
        left = y[max(0, join - window) : join]
        right = y[join : min(n, join + window)]
        if left.size == 0 or right.size == 0:
            continue
        offset = np.nanmedian(right) - np.nanmedian(left)
        if np.isfinite(offset):
            y[join:] -= offset

    meta = dict(spec.meta)
    if join_indices:
        meta.setdefault("join_corrected", True)
    return Spectrum(wavelength=spec.wavelength.copy(), intensity=y, meta=meta)


def despike_spectrum(
    spec: Spectrum,
    *,
    zscore: float = 5.0,
    window: int = 5,
    join_indices: Sequence[int] | None = None,
) -> Spectrum:
    """Replace spikes using a moving median filter with robust detection.

    When ``join_indices`` are supplied the spectrum is segmented and each
    portion is processed independently so spikes near detector joins are
    corrected without smoothing across the discontinuity.
    """

    y = np.asarray(spec.intensity, dtype=float)
    if y.size < 3:
        return Spectrum(wavelength=spec.wavelength.copy(), intensity=y.copy(), meta=dict(spec.meta))

    base_window = int(window)
    if base_window <= 1:
        base_window = 3
    if base_window % 2 == 0:
        base_window += 1
    if base_window < 3:
        return Spectrum(wavelength=spec.wavelength.copy(), intensity=y.copy(), meta=dict(spec.meta))

    n = y.size

    def _effective_window(length: int) -> int | None:
        if length < 3:
            return None
        eff = base_window
        if eff > length:
            eff = length if length % 2 else length - 1
        if eff < 3:
            return None
        return eff

    joins: list[int] = []
    if join_indices:
        joins = sorted({int(idx) for idx in join_indices if 0 < int(idx) < n})

    if not joins:
        window_size = _effective_window(n)
        if window_size is None:
            return Spectrum(wavelength=spec.wavelength.copy(), intensity=y.copy(), meta=dict(spec.meta))

        baseline = medfilt(y, kernel_size=window_size)
        residual = y - baseline
        mad = np.nanmedian(np.abs(residual - np.nanmedian(residual)))
        if not np.isfinite(mad) or mad == 0:
            return Spectrum(wavelength=spec.wavelength.copy(), intensity=y.copy(), meta=dict(spec.meta))

        threshold = float(zscore) * 1.4826 * mad
        mask = np.abs(residual) > threshold
        corrected = y.copy()
        if np.any(mask):
            indices = np.arange(n)
            good = indices[~mask]
            if good.size >= 2:
                corrected[mask] = np.interp(indices[mask], good, corrected[~mask])
            else:
                corrected[mask] = baseline[mask]
        meta = dict(spec.meta)
        if np.any(mask):
            meta.setdefault("despiked", True)
        return Spectrum(wavelength=spec.wavelength.copy(), intensity=corrected, meta=meta)

    boundaries = [0, *joins, n]
    corrected = y.copy()
    overall_mask = np.zeros(n, dtype=bool)

    for start, stop in zip(boundaries[:-1], boundaries[1:]):
        segment = y[start:stop]
        seg_len = segment.size
        seg_window = _effective_window(seg_len)
        if seg_window is None:
            continue

        baseline = medfilt(segment, kernel_size=seg_window)
        residual = segment - baseline
        mad = np.nanmedian(np.abs(residual - np.nanmedian(residual)))
        if np.isfinite(mad) and mad > 0:
            threshold = float(zscore) * 1.4826 * mad
            mask = np.abs(residual) > threshold
        else:
            nonzero = np.abs(residual) > 1e-12
            if not np.any(nonzero) or np.count_nonzero(nonzero) >= seg_len:
                continue
            mask = nonzero
        if not np.any(mask):
            continue

        indices = np.arange(seg_len)
        good = indices[~mask]
        target = corrected[start:stop]
        if good.size >= 2:
            target[mask] = np.interp(indices[mask], good, target[~mask])
        else:
            target[mask] = baseline[mask]
        overall_mask[start:stop] = mask

    meta = dict(spec.meta)
    if np.any(overall_mask):
        meta.setdefault("despiked", True)
    return Spectrum(wavelength=spec.wavelength.copy(), intensity=corrected, meta=meta)


def smooth_spectrum(
    spec: Spectrum,
    *,
    window: int,
    polyorder: int,
    join_indices: Sequence[int] | None = None,
) -> Spectrum:
    """Savitzky–Golay smoothing wrapper."""

    y = np.asarray(spec.intensity, dtype=float)
    window = int(window)
    polyorder = int(polyorder)
    if window % 2 == 0:
        raise ValueError("Savitzky-Golay window must be odd")
    if window <= polyorder:
        raise ValueError("Savitzky-Golay window must exceed polynomial order")
    if window > y.size:
        raise ValueError("Savitzky-Golay window larger than spectrum length")

    n = y.size

    joins: list[int] = []
    if join_indices:
        joins = sorted({int(idx) for idx in join_indices if 0 < int(idx) < n})

    segments: list[tuple[int, int]] = []
    last = 0
    for join in joins:
        if join <= last or join >= n:
            continue
        segments.append((last, join))
        last = join
    if last < n:
        segments.append((last, n))
    if not segments:
        segments = [(0, n)]

    def _effective_window(length: int) -> int | None:
        eff = min(window, length)
        if eff % 2 == 0:
            eff -= 1
        while eff >= 3:
            if eff > polyorder:
                return eff
            eff -= 2
        return None

    smoothed = y.copy()
    for start, stop in segments:
        seg_len = stop - start
        if seg_len <= polyorder or seg_len < 3:
            continue
        seg_window = _effective_window(seg_len)
        if seg_window is None:
            continue
        segment = y[start:stop]
        smoothed[start:stop] = savgol_filter(
            segment, window_length=seg_window, polyorder=polyorder, mode="interp"
        )

    segmented = len(segments) > 1

    meta = dict(spec.meta)
    meta.setdefault("smoothed", True)
    if segmented:
        meta.setdefault("smoothed_segmented", True)
    return Spectrum(wavelength=spec.wavelength.copy(), intensity=smoothed, meta=meta)


def replicate_key(spec: Spectrum) -> Tuple[str, str]:
    role = str(spec.meta.get("role", "sample"))
    if role == "blank":
        ident = spec.meta.get("blank_id") or spec.meta.get("sample_id") or spec.meta.get("channel")
    else:
        ident = spec.meta.get("sample_id") or spec.meta.get("channel") or spec.meta.get("id")
    if ident is None:
        ident = f"{role}_{id(spec)}"
    return role, str(ident)


def average_replicates(
    specs: Sequence[Spectrum],
    *,
    return_mapping: bool = False,
    outlier: Dict[str, object] | bool | None = None,
) -> Tuple[List[Spectrum], Dict[Tuple[str, str], Spectrum]] | List[Spectrum]:
    """Average replicate spectra with optional outlier rejection.

    Parameters
    ----------
    specs:
        Sequence of spectra to be grouped and averaged by replicate key.
    return_mapping:
        When ``True`` both the averaged spectra and a mapping keyed by
        replicate identifier are returned.
    outlier:
        Optional configuration enabling the rejection of replicate spectra
        deemed outliers. When provided, the configuration may specify
        ``method`` (currently only ``"mad"`` is supported), ``threshold``
        defining the score above which replicates are discarded, and an
        ``enabled`` flag. A simple boolean can be passed to toggle the
        default configuration.
    """

    if outlier is None or outlier is False:
        outlier_cfg: Dict[str, object] = {}
    elif isinstance(outlier, dict):
        outlier_cfg = dict(outlier)
    elif isinstance(outlier, bool):
        outlier_cfg = {"enabled": outlier}
    else:
        raise TypeError("'outlier' must be a mapping, boolean or None")

    outlier_enabled = bool(outlier_cfg.get("enabled", bool(outlier_cfg)))
    outlier_method = str(outlier_cfg.get("method", "mad")).lower()
    outlier_threshold = float(outlier_cfg.get("threshold", 3.5))

    groups: "OrderedDict[Tuple[str, str], List[Spectrum]]" = OrderedDict()
    for spec in specs:
        key = replicate_key(spec)
        groups.setdefault(key, []).append(spec)

    outputs: List[Spectrum] = []
    mapping: Dict[Tuple[str, str], Spectrum] = {}

    for key, members in groups.items():
        sources = [
            member.meta.get("source_file")
            or member.meta.get("channel")
            or member.meta.get("sample_id")
            for member in members
        ]

        if len(members) == 1:
            member = members[0]
            meta = dict(member.meta)
            meta.setdefault("replicate_sources", sources)
            meta["replicate_total"] = 1
            meta["replicate_excluded"] = []
            meta["replicates"] = [
                {
                    "wavelength": np.asarray(member.wavelength, dtype=float).tolist(),
                    "intensity": np.asarray(member.intensity, dtype=float).tolist(),
                    "meta": dict(member.meta),
                    "excluded": False,
                    "score": None,
                }
            ]
            averaged = Spectrum(
                wavelength=np.asarray(member.wavelength, dtype=float).copy(),
                intensity=np.asarray(member.intensity, dtype=float).copy(),
                meta=meta,
            )
        else:
            ref_wl = members[0].wavelength
            for other in members[1:]:
                if not np.array_equal(other.wavelength, ref_wl):
                    raise ValueError("Replicates must share identical domains for averaging")

            stack = np.vstack([np.asarray(m.intensity, dtype=float) for m in members])

            scores = np.zeros(len(members), dtype=float)
            excluded_mask = np.zeros(len(members), dtype=bool)
            if outlier_enabled and outlier_threshold > 0 and len(members) >= 2:
                if outlier_method not in {"mad", "median_absolute_deviation"}:
                    raise ValueError(f"Unsupported outlier method: {outlier_method}")

                residual = np.abs(stack - np.nanmedian(stack, axis=0))
                metrics = np.nanmedian(residual, axis=1)
                median_metric = np.nanmedian(metrics)
                mad_metric = np.nanmedian(np.abs(metrics - median_metric))

                if np.isfinite(mad_metric) and mad_metric > 0:
                    scores = 0.6745 * np.abs(metrics - median_metric) / mad_metric
                    excluded_mask = scores > outlier_threshold

            if excluded_mask.all():
                excluded_mask[:] = False

            included_mask = ~excluded_mask
            averaged_intensity = np.nanmean(stack[included_mask], axis=0)

            meta = dict(members[0].meta)
            meta["replicate_count"] = int(included_mask.sum())
            meta["replicate_total"] = len(members)
            meta["replicate_averaged"] = True
            meta["replicate_sources"] = sources
            meta["replicate_excluded"] = [
                src for src, flag in zip(sources, excluded_mask) if flag and src is not None
            ]
            meta["replicates"] = [
                {
                    "wavelength": np.asarray(member.wavelength, dtype=float).tolist(),
                    "intensity": stack[idx].tolist(),
                    "meta": dict(member.meta),
                    "excluded": bool(excluded_mask[idx]),
                    "score": float(scores[idx]) if np.isfinite(scores[idx]) else float("nan"),
                }
                for idx, member in enumerate(members)
            ]
            averaged = Spectrum(wavelength=ref_wl.copy(), intensity=averaged_intensity, meta=meta)

        mapping[key] = averaged
        outputs.append(averaged)

    if return_mapping:
        return outputs, mapping
    return outputs


def blank_identifier(spec: Spectrum) -> str | None:
    role = spec.meta.get("role")
    if role != "blank":
        return None
    ident = spec.meta.get("blank_id") or spec.meta.get("sample_id") or spec.meta.get("channel")
    return str(ident) if ident is not None else None<|MERGE_RESOLUTION|>--- conflicted
+++ resolved
@@ -60,16 +60,13 @@
     if wl.size == 0:
         raise ValueError("Spectrum does not contain finite wavelength samples")
 
-<<<<<<< HEAD
     preserved_wl = wl.copy()
     preserved_inten = inten.copy()
-=======
     unique_wl, inverse, counts = np.unique(wl, return_inverse=True, return_counts=True)
     aggregated_inten = np.zeros_like(unique_wl, dtype=float)
     np.add.at(aggregated_inten, inverse, inten)
     inten = aggregated_inten / counts
     wl = unique_wl
->>>>>>> 8f11d4a3
 
     original_min = float(wl[0])
     original_max = float(wl[-1])
