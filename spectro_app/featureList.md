Core purpose

Single mission: reproducible batch processing of spectra with scientifically safe defaults and an auditable trail.

Supported techniques (modular)

UV-Vis (Helios Gamma & generic CSV/Excel).

FTIR (ASCII/CSV; optional bridges for proprietary).

Raman (ASCII/CSV from common vendors).

PEES (placeholders + method-specific steps).

Plugin system to add future modules (fluorescence, PL, XAS, etc.).

Input & ingestion

Drag-and-drop files/folders; file queue with badges (technique, A/%T, blank/sample).

<<<<<<< HEAD
Manifest CSV for sample↔blank mapping, groupings (dose/site), replicate IDs.
  - Columns (case-insensitive): `file` (optional; basename or path), `channel`/`column` (optional; raw trace label),
    `sample_id` (final label), `blank_id`, `replicate`/`replicate_id`, `group`/`group_id`, `role`, `notes`.
  - Rows without `file` act as defaults; matching prefers file+channel, then file+sample, then global fallbacks.
  - Channel match enables renaming (e.g., column `A1` → manifest `sample_id` "Dose 1"); blanks can be tagged via `role=blank`.
  - Parsed fields are merged into spectrum metadata before `Spectrum` creation so downstream blanking/replicate logic sees them.
=======
Manifest CSV for sample↔blank mapping, groupings (dose/site), replicate IDs (optional enrichment; disable via `UvVisPlugin(enable_manifest=False)` when manifests should be ignored).
>>>>>>> df3698d2

Tolerant parsers (decimal comma/dot, delimiters, header variants).

Structured metadata extraction:

Instrument/model, mode, date/time, operator, pathlength, spectral resolution, slit/bandwidth, scan speed/averages, laser λ/power (Raman), accumulations (FTIR), known blank file.

Ordinate coercion to canonical domain (e.g., %T→Absorbance once; Raman counts→intensity with units noted).

Wavelength/wavenumber checks: monotonicity, duplicate collapse, missing-value handling.

Instrument-edge trimming rules per module.

Optional common grid interpolation (configurable start/stop/step), with original grid preserved.

Processing pipeline (shared skeleton)

Domain coercion (e.g., %T→A; orientation of FTIR/Raman axis).

Blank subtraction (where applicable) with timestamp gating and pathlength checks.

Baseline correction: AsLS, rubberband (convex hull), SNIP (optional); anchor windows for zeroing.

Discontinuity/segment join correction (UV-Vis; others as applicable): overlap detection via change-point; apply bounded piecewise offsets; record offsets.

Despiking: targeted median/Hampel for spikes/cosmic rays; never across joins.

Optional Savitzky–Golay smoothing (window/poly validated) with join guards.

Replicate handling: average in corrected domain; outlier detection (MAD/Cook’s D); retain per-replicate traces.

Technique-specific processing

UV-Vis

%T extremes → saturation flags; A>3 flag.

Quiet-window noise RSD (e.g., 850–900 nm).

Join windows defaults (e.g., 340–360 nm) + data-driven detection.

FTIR

Atmospheric compensation (H₂O/CO₂ regions).

Baseline strategies suited to broad features.

Axis orientation (high→low cm⁻¹) normalization and verification.

Raman

Cosmic-ray removal (narrow spikes) with minimal line distortion.

Laser wavelength/power metadata; optional vector normalization (shape-only).

Wavenumber calibration hooks.

PEES

Module-defined pipeline slots; metadata validation; export schema parity.

Quality control (QC)

Saturation/underflow flags; negative intensity after corrections flagged (not deleted).

Noise metrics: rolling RSD / quiet-window RSD (technique-specific windows).

Spike counts; roughness index pre/post smoothing; smoothing aggressiveness guard.

Join-offset magnitude & overlap delta before/after.

Time-drift checks (baseline drift vs timestamp).

Validation of recipe assumptions; per-spectrum QC summary.

Batch QC dashboards (histograms, scatter, time series).

Feature extraction & analysis

Peak picking with prominence/min-distance; λ/ν max, peak height, FWHM via local quadratic fit.

Band ratios (e.g., UV-Vis A260/A280), integrals over windows, isosbestic checks (UV-Vis).

Derivative spectra (SG 1st/2nd) as additional channels.

Kinetics hooks: if multiple timestamps, compute ΔA(t) at targets, rates from linear windows.

Calibration (optional): Beer–Lambert linear/weighted fits; residual diagnostics, LOD/LOQ (3σ/10σ), back-calc unknowns with uncertainty.

Visualization

Central interactive preview: Raw, Blanked, Baseline-corrected, Joined, Despiked, Smoothed (toggle overlays).

Crosshair readouts (x, y, and Δ between states); zoom/pan; reset view.

Small-multiples per sample; batch overlays with decimation for performance.

Join-overlap before/after plots; residuals plots for calibrations; QC summary charts.

Export plots (PNG/SVG) with sanitized filenames; optional PDF summary.

Export & provenance

Single workbook per batch (Excel):

Processed_Spectra (wide or tidy; common grid + per-step channels).

Metadata (typed fields per spectrum).

QC_Flags + metrics.

Calibration (if used): standards table, fit stats, residuals.

Audit_Log: ordered operations + parameters + library versions + input hashes.

Sidecar recipe JSON/YAML snapshot stored with outputs.

Optional PDF report (key plots + QC summaries).

Formula-injection safe writing (apostrophe prefix where needed).

UI/UX

Main window with remembered geometry; dockable panes: File Queue, Recipe Editor, Preview, QC, Logger.

Menus: File / Edit / View / Process / Tools / Help; standard shortcuts (Ctrl/Cmd).

Toolbars for quick actions: Open, Save Recipe, Run, Stop, Export Workbook/Plots.

Context menus in File Queue (inspect header, preview, locate on disk) and plots (copy data at cursor, export).

Preset recipes per module (e.g., “UV-Vis default”, “Raman narrow-line”).

Inline validation with tooltips; non-blocking warnings/toasts.

Dark/light themes; high-DPI aware.

Configuration & persistence

Recipe model with schema/version; save/load YAML/JSON; preset manager.

App settings (QSettings): theme, recent files, last export dir, window/dock state.

Unsaved recipe and running-job close prompts.

Performance & threading

QThreadPool / multiprocessing for CPU-heavy steps (AsLS, change-point) to dodge the GIL.

Streamed parsers; chunked Excel writer; lazy/decimated plotting.

Progress bars (overall & per stage), ETA, cancellable jobs; no zombie processes on cancel.

Security & privacy baseline

No execution of user content; sanitize paths; secure temp handling.

HTTPS for optional update checks; host pinning (configurable).

No telemetry by default; optional crash reports are opt-in and redacted.

Accessibility

Accessible names/labels; logical tab order; keyboard access to all actions.

High-contrast compatibility; respects OS DPI scaling and font size.

Cross-platform

Windows/macOS/Linux; platform-correct menus and shortcuts (Ctrl vs Cmd, macOS global menu bar).

Native file dialogs; Unicode paths robustly supported.

Updates & maintenance

About dialog: name, version, license, publisher.

“Check for Updates” opens release notes (manual update flow).

Semantic versioning; recipe schema migration notes.

Logging & diagnostics

Rotating app logs with levels; per-run Audit Log (human-readable).

“Open log folder” action; error dialogs include actionable recovery tips.

Redaction rules for sensitive info in logs and exports.

Testing & CI hooks

Unit tests: parsers, baselines, join offsets, despiking, peak fits, recipe validation.

Golden files / regression tests for pipelines.

Headless smoke test (launch app, load tiny batch, run stub).

Lint/type checks (ruff/mypy optional).

Sample datasets + expected outputs for dev fixtures.

Extensibility (plugin framework)

Clear Plugin API (detect, load, validate, preprocess, analyze, export).

Module-specific io_*.py, pipeline.py, and presets.yaml.

Shared helpers (io_common, qc, plots, excel_writer) to avoid copy-paste.

Discovery/registration mechanism (entry points or import at startup).

Error handling & recovery

Recipe pre-run validation; blocks unsafe orderings (e.g., smoothing before blank).

File-level isolation: bad files quarantined; batch continues; end-of-run summary of failures.

Clear, non-cryptic error messages with likely fixes.

Auto-guard rails: SG window vs polyorder, join-guard enforcement, numeric range checks.

Developer conveniences

Command-line entry point for batch runs (headless) sharing the same engine.

Dev “verbose audit” mode per run.

Structured timing metrics per stage for profiling.<|MERGE_RESOLUTION|>--- conflicted
+++ resolved
@@ -1,258 +1,254 @@
-Core purpose
-
-Single mission: reproducible batch processing of spectra with scientifically safe defaults and an auditable trail.
-
-Supported techniques (modular)
-
-UV-Vis (Helios Gamma & generic CSV/Excel).
-
-FTIR (ASCII/CSV; optional bridges for proprietary).
-
-Raman (ASCII/CSV from common vendors).
-
-PEES (placeholders + method-specific steps).
-
-Plugin system to add future modules (fluorescence, PL, XAS, etc.).
-
-Input & ingestion
-
-Drag-and-drop files/folders; file queue with badges (technique, A/%T, blank/sample).
-
-<<<<<<< HEAD
-Manifest CSV for sample↔blank mapping, groupings (dose/site), replicate IDs.
-  - Columns (case-insensitive): `file` (optional; basename or path), `channel`/`column` (optional; raw trace label),
-    `sample_id` (final label), `blank_id`, `replicate`/`replicate_id`, `group`/`group_id`, `role`, `notes`.
-  - Rows without `file` act as defaults; matching prefers file+channel, then file+sample, then global fallbacks.
-  - Channel match enables renaming (e.g., column `A1` → manifest `sample_id` "Dose 1"); blanks can be tagged via `role=blank`.
-  - Parsed fields are merged into spectrum metadata before `Spectrum` creation so downstream blanking/replicate logic sees them.
-=======
-Manifest CSV for sample↔blank mapping, groupings (dose/site), replicate IDs (optional enrichment; disable via `UvVisPlugin(enable_manifest=False)` when manifests should be ignored).
->>>>>>> df3698d2
-
-Tolerant parsers (decimal comma/dot, delimiters, header variants).
-
-Structured metadata extraction:
-
-Instrument/model, mode, date/time, operator, pathlength, spectral resolution, slit/bandwidth, scan speed/averages, laser λ/power (Raman), accumulations (FTIR), known blank file.
-
-Ordinate coercion to canonical domain (e.g., %T→Absorbance once; Raman counts→intensity with units noted).
-
-Wavelength/wavenumber checks: monotonicity, duplicate collapse, missing-value handling.
-
-Instrument-edge trimming rules per module.
-
-Optional common grid interpolation (configurable start/stop/step), with original grid preserved.
-
-Processing pipeline (shared skeleton)
-
-Domain coercion (e.g., %T→A; orientation of FTIR/Raman axis).
-
-Blank subtraction (where applicable) with timestamp gating and pathlength checks.
-
-Baseline correction: AsLS, rubberband (convex hull), SNIP (optional); anchor windows for zeroing.
-
-Discontinuity/segment join correction (UV-Vis; others as applicable): overlap detection via change-point; apply bounded piecewise offsets; record offsets.
-
-Despiking: targeted median/Hampel for spikes/cosmic rays; never across joins.
-
-Optional Savitzky–Golay smoothing (window/poly validated) with join guards.
-
-Replicate handling: average in corrected domain; outlier detection (MAD/Cook’s D); retain per-replicate traces.
-
-Technique-specific processing
-
-UV-Vis
-
-%T extremes → saturation flags; A>3 flag.
-
-Quiet-window noise RSD (e.g., 850–900 nm).
-
-Join windows defaults (e.g., 340–360 nm) + data-driven detection.
-
-FTIR
-
-Atmospheric compensation (H₂O/CO₂ regions).
-
-Baseline strategies suited to broad features.
-
-Axis orientation (high→low cm⁻¹) normalization and verification.
-
-Raman
-
-Cosmic-ray removal (narrow spikes) with minimal line distortion.
-
-Laser wavelength/power metadata; optional vector normalization (shape-only).
-
-Wavenumber calibration hooks.
-
-PEES
-
-Module-defined pipeline slots; metadata validation; export schema parity.
-
-Quality control (QC)
-
-Saturation/underflow flags; negative intensity after corrections flagged (not deleted).
-
-Noise metrics: rolling RSD / quiet-window RSD (technique-specific windows).
-
-Spike counts; roughness index pre/post smoothing; smoothing aggressiveness guard.
-
-Join-offset magnitude & overlap delta before/after.
-
-Time-drift checks (baseline drift vs timestamp).
-
-Validation of recipe assumptions; per-spectrum QC summary.
-
-Batch QC dashboards (histograms, scatter, time series).
-
-Feature extraction & analysis
-
-Peak picking with prominence/min-distance; λ/ν max, peak height, FWHM via local quadratic fit.
-
-Band ratios (e.g., UV-Vis A260/A280), integrals over windows, isosbestic checks (UV-Vis).
-
-Derivative spectra (SG 1st/2nd) as additional channels.
-
-Kinetics hooks: if multiple timestamps, compute ΔA(t) at targets, rates from linear windows.
-
-Calibration (optional): Beer–Lambert linear/weighted fits; residual diagnostics, LOD/LOQ (3σ/10σ), back-calc unknowns with uncertainty.
-
-Visualization
-
-Central interactive preview: Raw, Blanked, Baseline-corrected, Joined, Despiked, Smoothed (toggle overlays).
-
-Crosshair readouts (x, y, and Δ between states); zoom/pan; reset view.
-
-Small-multiples per sample; batch overlays with decimation for performance.
-
-Join-overlap before/after plots; residuals plots for calibrations; QC summary charts.
-
-Export plots (PNG/SVG) with sanitized filenames; optional PDF summary.
-
-Export & provenance
-
-Single workbook per batch (Excel):
-
-Processed_Spectra (wide or tidy; common grid + per-step channels).
-
-Metadata (typed fields per spectrum).
-
-QC_Flags + metrics.
-
-Calibration (if used): standards table, fit stats, residuals.
-
-Audit_Log: ordered operations + parameters + library versions + input hashes.
-
-Sidecar recipe JSON/YAML snapshot stored with outputs.
-
-Optional PDF report (key plots + QC summaries).
-
-Formula-injection safe writing (apostrophe prefix where needed).
-
-UI/UX
-
-Main window with remembered geometry; dockable panes: File Queue, Recipe Editor, Preview, QC, Logger.
-
-Menus: File / Edit / View / Process / Tools / Help; standard shortcuts (Ctrl/Cmd).
-
-Toolbars for quick actions: Open, Save Recipe, Run, Stop, Export Workbook/Plots.
-
-Context menus in File Queue (inspect header, preview, locate on disk) and plots (copy data at cursor, export).
-
-Preset recipes per module (e.g., “UV-Vis default”, “Raman narrow-line”).
-
-Inline validation with tooltips; non-blocking warnings/toasts.
-
-Dark/light themes; high-DPI aware.
-
-Configuration & persistence
-
-Recipe model with schema/version; save/load YAML/JSON; preset manager.
-
-App settings (QSettings): theme, recent files, last export dir, window/dock state.
-
-Unsaved recipe and running-job close prompts.
-
-Performance & threading
-
-QThreadPool / multiprocessing for CPU-heavy steps (AsLS, change-point) to dodge the GIL.
-
-Streamed parsers; chunked Excel writer; lazy/decimated plotting.
-
-Progress bars (overall & per stage), ETA, cancellable jobs; no zombie processes on cancel.
-
-Security & privacy baseline
-
-No execution of user content; sanitize paths; secure temp handling.
-
-HTTPS for optional update checks; host pinning (configurable).
-
-No telemetry by default; optional crash reports are opt-in and redacted.
-
-Accessibility
-
-Accessible names/labels; logical tab order; keyboard access to all actions.
-
-High-contrast compatibility; respects OS DPI scaling and font size.
-
-Cross-platform
-
-Windows/macOS/Linux; platform-correct menus and shortcuts (Ctrl vs Cmd, macOS global menu bar).
-
-Native file dialogs; Unicode paths robustly supported.
-
-Updates & maintenance
-
-About dialog: name, version, license, publisher.
-
-“Check for Updates” opens release notes (manual update flow).
-
-Semantic versioning; recipe schema migration notes.
-
-Logging & diagnostics
-
-Rotating app logs with levels; per-run Audit Log (human-readable).
-
-“Open log folder” action; error dialogs include actionable recovery tips.
-
-Redaction rules for sensitive info in logs and exports.
-
-Testing & CI hooks
-
-Unit tests: parsers, baselines, join offsets, despiking, peak fits, recipe validation.
-
-Golden files / regression tests for pipelines.
-
-Headless smoke test (launch app, load tiny batch, run stub).
-
-Lint/type checks (ruff/mypy optional).
-
-Sample datasets + expected outputs for dev fixtures.
-
-Extensibility (plugin framework)
-
-Clear Plugin API (detect, load, validate, preprocess, analyze, export).
-
-Module-specific io_*.py, pipeline.py, and presets.yaml.
-
-Shared helpers (io_common, qc, plots, excel_writer) to avoid copy-paste.
-
-Discovery/registration mechanism (entry points or import at startup).
-
-Error handling & recovery
-
-Recipe pre-run validation; blocks unsafe orderings (e.g., smoothing before blank).
-
-File-level isolation: bad files quarantined; batch continues; end-of-run summary of failures.
-
-Clear, non-cryptic error messages with likely fixes.
-
-Auto-guard rails: SG window vs polyorder, join-guard enforcement, numeric range checks.
-
-Developer conveniences
-
-Command-line entry point for batch runs (headless) sharing the same engine.
-
-Dev “verbose audit” mode per run.
-
+Core purpose
+
+Single mission: reproducible batch processing of spectra with scientifically safe defaults and an auditable trail.
+
+Supported techniques (modular)
+
+UV-Vis (Helios Gamma & generic CSV/Excel).
+
+FTIR (ASCII/CSV; optional bridges for proprietary).
+
+Raman (ASCII/CSV from common vendors).
+
+PEES (placeholders + method-specific steps).
+
+Plugin system to add future modules (fluorescence, PL, XAS, etc.).
+
+Input & ingestion
+
+Drag-and-drop files/folders; file queue with badges (technique, A/%T, blank/sample).
+
+Manifest CSV for sample↔blank mapping, groupings (dose/site), replicate IDs (optional enrichment; disable via `UvVisPlugin(enable_manifest=False)` when manifests should be ignored).
+  - Columns (case-insensitive): `file` (optional; basename or path), `channel`/`column` (optional; raw trace label),
+    `sample_id` (final label), `blank_id`, `replicate`/`replicate_id`, `group`/`group_id`, `role`, `notes`.
+  - Rows without `file` act as defaults; matching prefers file+channel, then file+sample, then global fallbacks.
+  - Channel match enables renaming (e.g., column `A1` → manifest `sample_id` "Dose 1"); blanks can be tagged via `role=blank`.
+  - Parsed fields are merged into spectrum metadata before `Spectrum` creation so downstream blanking/replicate logic sees them.
+
+Tolerant parsers (decimal comma/dot, delimiters, header variants).
+
+Structured metadata extraction:
+
+Instrument/model, mode, date/time, operator, pathlength, spectral resolution, slit/bandwidth, scan speed/averages, laser λ/power (Raman), accumulations (FTIR), known blank file.
+
+Ordinate coercion to canonical domain (e.g., %T→Absorbance once; Raman counts→intensity with units noted).
+
+Wavelength/wavenumber checks: monotonicity, duplicate collapse, missing-value handling.
+
+Instrument-edge trimming rules per module.
+
+Optional common grid interpolation (configurable start/stop/step), with original grid preserved.
+
+Processing pipeline (shared skeleton)
+
+Domain coercion (e.g., %T→A; orientation of FTIR/Raman axis).
+
+Blank subtraction (where applicable) with timestamp gating and pathlength checks.
+
+Baseline correction: AsLS, rubberband (convex hull), SNIP (optional); anchor windows for zeroing.
+
+Discontinuity/segment join correction (UV-Vis; others as applicable): overlap detection via change-point; apply bounded piecewise offsets; record offsets.
+
+Despiking: targeted median/Hampel for spikes/cosmic rays; never across joins.
+
+Optional Savitzky–Golay smoothing (window/poly validated) with join guards.
+
+Replicate handling: average in corrected domain; outlier detection (MAD/Cook’s D); retain per-replicate traces.
+
+Technique-specific processing
+
+UV-Vis
+
+%T extremes → saturation flags; A>3 flag.
+
+Quiet-window noise RSD (e.g., 850–900 nm).
+
+Join windows defaults (e.g., 340–360 nm) + data-driven detection.
+
+FTIR
+
+Atmospheric compensation (H₂O/CO₂ regions).
+
+Baseline strategies suited to broad features.
+
+Axis orientation (high→low cm⁻¹) normalization and verification.
+
+Raman
+
+Cosmic-ray removal (narrow spikes) with minimal line distortion.
+
+Laser wavelength/power metadata; optional vector normalization (shape-only).
+
+Wavenumber calibration hooks.
+
+PEES
+
+Module-defined pipeline slots; metadata validation; export schema parity.
+
+Quality control (QC)
+
+Saturation/underflow flags; negative intensity after corrections flagged (not deleted).
+
+Noise metrics: rolling RSD / quiet-window RSD (technique-specific windows).
+
+Spike counts; roughness index pre/post smoothing; smoothing aggressiveness guard.
+
+Join-offset magnitude & overlap delta before/after.
+
+Time-drift checks (baseline drift vs timestamp).
+
+Validation of recipe assumptions; per-spectrum QC summary.
+
+Batch QC dashboards (histograms, scatter, time series).
+
+Feature extraction & analysis
+
+Peak picking with prominence/min-distance; λ/ν max, peak height, FWHM via local quadratic fit.
+
+Band ratios (e.g., UV-Vis A260/A280), integrals over windows, isosbestic checks (UV-Vis).
+
+Derivative spectra (SG 1st/2nd) as additional channels.
+
+Kinetics hooks: if multiple timestamps, compute ΔA(t) at targets, rates from linear windows.
+
+Calibration (optional): Beer–Lambert linear/weighted fits; residual diagnostics, LOD/LOQ (3σ/10σ), back-calc unknowns with uncertainty.
+
+Visualization
+
+Central interactive preview: Raw, Blanked, Baseline-corrected, Joined, Despiked, Smoothed (toggle overlays).
+
+Crosshair readouts (x, y, and Δ between states); zoom/pan; reset view.
+
+Small-multiples per sample; batch overlays with decimation for performance.
+
+Join-overlap before/after plots; residuals plots for calibrations; QC summary charts.
+
+Export plots (PNG/SVG) with sanitized filenames; optional PDF summary.
+
+Export & provenance
+
+Single workbook per batch (Excel):
+
+Processed_Spectra (wide or tidy; common grid + per-step channels).
+
+Metadata (typed fields per spectrum).
+
+QC_Flags + metrics.
+
+Calibration (if used): standards table, fit stats, residuals.
+
+Audit_Log: ordered operations + parameters + library versions + input hashes.
+
+Sidecar recipe JSON/YAML snapshot stored with outputs.
+
+Optional PDF report (key plots + QC summaries).
+
+Formula-injection safe writing (apostrophe prefix where needed).
+
+UI/UX
+
+Main window with remembered geometry; dockable panes: File Queue, Recipe Editor, Preview, QC, Logger.
+
+Menus: File / Edit / View / Process / Tools / Help; standard shortcuts (Ctrl/Cmd).
+
+Toolbars for quick actions: Open, Save Recipe, Run, Stop, Export Workbook/Plots.
+
+Context menus in File Queue (inspect header, preview, locate on disk) and plots (copy data at cursor, export).
+
+Preset recipes per module (e.g., “UV-Vis default”, “Raman narrow-line”).
+
+Inline validation with tooltips; non-blocking warnings/toasts.
+
+Dark/light themes; high-DPI aware.
+
+Configuration & persistence
+
+Recipe model with schema/version; save/load YAML/JSON; preset manager.
+
+App settings (QSettings): theme, recent files, last export dir, window/dock state.
+
+Unsaved recipe and running-job close prompts.
+
+Performance & threading
+
+QThreadPool / multiprocessing for CPU-heavy steps (AsLS, change-point) to dodge the GIL.
+
+Streamed parsers; chunked Excel writer; lazy/decimated plotting.
+
+Progress bars (overall & per stage), ETA, cancellable jobs; no zombie processes on cancel.
+
+Security & privacy baseline
+
+No execution of user content; sanitize paths; secure temp handling.
+
+HTTPS for optional update checks; host pinning (configurable).
+
+No telemetry by default; optional crash reports are opt-in and redacted.
+
+Accessibility
+
+Accessible names/labels; logical tab order; keyboard access to all actions.
+
+High-contrast compatibility; respects OS DPI scaling and font size.
+
+Cross-platform
+
+Windows/macOS/Linux; platform-correct menus and shortcuts (Ctrl vs Cmd, macOS global menu bar).
+
+Native file dialogs; Unicode paths robustly supported.
+
+Updates & maintenance
+
+About dialog: name, version, license, publisher.
+
+“Check for Updates” opens release notes (manual update flow).
+
+Semantic versioning; recipe schema migration notes.
+
+Logging & diagnostics
+
+Rotating app logs with levels; per-run Audit Log (human-readable).
+
+“Open log folder” action; error dialogs include actionable recovery tips.
+
+Redaction rules for sensitive info in logs and exports.
+
+Testing & CI hooks
+
+Unit tests: parsers, baselines, join offsets, despiking, peak fits, recipe validation.
+
+Golden files / regression tests for pipelines.
+
+Headless smoke test (launch app, load tiny batch, run stub).
+
+Lint/type checks (ruff/mypy optional).
+
+Sample datasets + expected outputs for dev fixtures.
+
+Extensibility (plugin framework)
+
+Clear Plugin API (detect, load, validate, preprocess, analyze, export).
+
+Module-specific io_*.py, pipeline.py, and presets.yaml.
+
+Shared helpers (io_common, qc, plots, excel_writer) to avoid copy-paste.
+
+Discovery/registration mechanism (entry points or import at startup).
+
+Error handling & recovery
+
+Recipe pre-run validation; blocks unsafe orderings (e.g., smoothing before blank).
+
+File-level isolation: bad files quarantined; batch continues; end-of-run summary of failures.
+
+Clear, non-cryptic error messages with likely fixes.
+
+Auto-guard rails: SG window vs polyorder, join-guard enforcement, numeric range checks.
+
+Developer conveniences
+
+Command-line entry point for batch runs (headless) sharing the same engine.
+
+Dev “verbose audit” mode per run.
+
 Structured timing metrics per stage for profiling.