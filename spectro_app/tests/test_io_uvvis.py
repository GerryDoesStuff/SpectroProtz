--- conflicted
+++ resolved
@@ -93,7 +93,6 @@
     assert blank_spec.meta["blank_id"] == "Blank Control"
 
 
-<<<<<<< HEAD
 def test_manifest_metadata_enrichment(tmp_path):
     generic_csv = """wavelength,Sample A,Sample B,Blank Control
 200,0.100,0.200,0.010
@@ -133,7 +132,6 @@
     assert blank_spec.meta["blank_id"] == "Blank-01"
     assert blank_spec.meta["replicate_id"] == "ref-blank"
     assert blank_spec.meta["group_id"] == "QC"
-=======
 def test_manifest_named_csv_when_disabled(tmp_path):
     content = """wavelength,Sample
 200,0.100
@@ -150,5 +148,4 @@
     assert np.allclose(spec.wavelength, [200.0, 205.0])
     assert np.allclose(spec.intensity, [0.1, 0.11])
     assert spec.meta["instrument"] == "Generic UV-Vis"
-    assert spec.meta["sample_id"] == "Sample"
->>>>>>> df3698d2
+    assert spec.meta["sample_id"] == "Sample"