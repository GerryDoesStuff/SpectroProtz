--- conflicted
+++ resolved
@@ -109,7 +109,6 @@
     assert any("Workbook written" in entry for entry in result.audit)
 
 
-<<<<<<< HEAD
 def test_uvvis_export_audit_includes_runtime_and_input_hash(tmp_path):
     plugin = UvVisPlugin()
     spec = _mock_spectrum()
@@ -136,7 +135,6 @@
 
     digest = hashlib.sha256(str(source_path).encode("utf-8")).hexdigest()
     assert any(digest in entry for entry in audit_entries)
-=======
 def test_uvvis_export_with_workbook_path_creates_sidecar_and_pdf(tmp_path):
     plugin = UvVisPlugin()
     spec = _mock_spectrum()
@@ -164,7 +162,6 @@
     assert "Workbook written" in audit_text
     assert "Recipe sidecar written" in audit_text
     assert "PDF report written" in audit_text
->>>>>>> 3b413ee9
 
 
 def test_uvvis_calibration_success(tmp_path):
