--- conflicted
+++ resolved
@@ -113,7 +113,6 @@
     assert any("Workbook written" in entry for entry in result.audit)
 
 
-<<<<<<< HEAD
 def test_uvvis_export_generates_noise_histogram_and_trend(tmp_path):
     plugin = UvVisPlugin()
     base = _mock_spectrum()
@@ -141,7 +140,6 @@
     assert "qc_summary_noise.png" in result.figures
     assert "qc_summary_noise_hist.png" in result.figures
     assert "qc_summary_noise_trend.png" in result.figures
-=======
 def test_uvvis_export_supports_wide_processed_layout(tmp_path):
     plugin = UvVisPlugin()
     spec = _mock_spectrum()
@@ -187,7 +185,6 @@
                 cell_value = row[column_index[col_name]]
                 assert cell_value is not None
                 assert cell_value == pytest.approx(float(inten_val))
->>>>>>> 1e4d6a16
 
 
 def test_uvvis_export_includes_pipeline_stage_channels(tmp_path):
