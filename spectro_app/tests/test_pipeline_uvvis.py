from datetime import datetime, timedelta
from typing import Dict, Sequence

import numpy as np
import pytest

from spectro_app.engine.plugin_api import Spectrum
from spectro_app.plugins.uvvis import pipeline
from spectro_app.plugins.uvvis.plugin import UvVisPlugin, disable_blank_requirement


def test_coerce_domain_interpolates_and_sorts():
    spec = Spectrum(
        wavelength=np.array([500, 400, 450], dtype=float),
        intensity=np.array([5.0, 1.0, 3.0], dtype=float),
        meta={},
    )
    domain = {"min": 400.0, "max": 500.0, "step": 25.0}
    coerced = pipeline.coerce_domain(spec, domain)
    expected_wl = np.array([400.0, 425.0, 450.0, 475.0, 500.0])
    sorted_wl = np.array([400.0, 450.0, 500.0])
    sorted_intensity = np.array([1.0, 3.0, 5.0])
    expected_intensity = np.interp(expected_wl, sorted_wl, sorted_intensity)
    assert np.allclose(coerced.wavelength, expected_wl)
    assert np.allclose(coerced.intensity, expected_intensity)
    domain_meta = coerced.meta.get("wavelength_domain_nm")
    assert domain_meta is not None
    assert domain_meta["original_min_nm"] == pytest.approx(400.0)
    assert domain_meta["original_max_nm"] == pytest.approx(500.0)
    assert domain_meta["requested_min_nm"] == pytest.approx(400.0)
    assert domain_meta["requested_max_nm"] == pytest.approx(500.0)
    assert domain_meta["output_min_nm"] == pytest.approx(400.0)
    assert domain_meta["output_max_nm"] == pytest.approx(500.0)


def test_subtract_blank_validates_overlap_and_subtracts():
    sample = Spectrum(
        wavelength=np.array([400.0, 450.0, 500.0]),
        intensity=np.array([2.0, 3.0, 4.0]),
        meta={"role": "sample", "blank_id": "B1"},
    )
    blank = Spectrum(
        wavelength=np.array([390.0, 450.0, 510.0]),
        intensity=np.array([1.0, 1.5, 1.0]),
        meta={"role": "blank", "blank_id": "B1"},
    )
    corrected = pipeline.subtract_blank(sample, blank)
    expected = sample.intensity - np.interp(sample.wavelength, blank.wavelength, blank.intensity)
    assert np.allclose(corrected.intensity[1:], expected[1:])
    assert corrected.meta["blank_subtracted"] is True
    audit = corrected.meta.get("blank_audit")
    expected_interp = np.interp(sample.wavelength, blank.wavelength, blank.intensity)
    assert audit["overlap_points"] == sample.wavelength.size
    assert audit["overlap_fraction"] == pytest.approx(1.0)
    assert audit["blank_mean_intensity"] == pytest.approx(np.mean(expected_interp))

    far_blank = Spectrum(
        wavelength=np.array([600.0, 610.0]),
        intensity=np.array([0.1, 0.2]),
        meta={"role": "blank", "blank_id": "B2"},
    )
    with pytest.raises(ValueError):
        pipeline.subtract_blank(sample, far_blank)


def _build_simple_spectrum(role: str, wl: np.ndarray, value: float, meta: Dict[str, object]) -> Spectrum:
    return Spectrum(wavelength=wl, intensity=np.full_like(wl, value, dtype=float), meta={"role": role, **meta})


def test_preprocess_blank_pairing_records_audit_metadata():
    wl = np.linspace(400, 410, 3)
    blank_time = datetime(2024, 1, 1, 10, 0)
    sample_time = blank_time + timedelta(minutes=30)
    blank = _build_simple_spectrum(
        "blank",
        wl,
        0.5,
        {"blank_id": "B1", "sample_id": "B1", "acquired_datetime": blank_time.isoformat(), "pathlength_cm": 1.0},
    )
    sample = _build_simple_spectrum(
        "sample",
        wl,
        1.0,
        {"sample_id": "S1", "blank_id": "B1", "acquired_datetime": sample_time.isoformat(), "pathlength_cm": 1.0},
    )

    plugin = UvVisPlugin()
    recipe = {"blank": {"subtract": True, "max_time_delta_minutes": 120}}
    processed = plugin.preprocess([blank, sample], recipe)
    processed_sample = next(spec for spec in processed if spec.meta.get("role") != "blank")
    audit = processed_sample.meta.get("blank_audit")
    assert audit["timestamp_delta_minutes"] == pytest.approx(30.0)
    assert audit["pathlength_delta_cm"] == pytest.approx(0.0)
    assert audit["blank_id"] == "B1"
    assert audit["sample_id"] == "S1"
    assert audit["validation_ran"] is True
    assert audit["validation_enforced"] is True
    assert audit["validation_violations"] == []


def test_preprocess_blank_pairing_rejects_time_gap():
    wl = np.linspace(400, 410, 3)
    blank_time = datetime(2024, 1, 1, 8, 0)
    sample_time = blank_time + timedelta(hours=5)
    blank = _build_simple_spectrum(
        "blank",
        wl,
        0.5,
        {"blank_id": "B1", "sample_id": "B1", "acquired_datetime": blank_time.isoformat(), "pathlength_cm": 1.0},
    )
    sample = _build_simple_spectrum(
        "sample",
        wl,
        1.0,
        {"sample_id": "S1", "blank_id": "B1", "acquired_datetime": sample_time.isoformat(), "pathlength_cm": 1.0},
    )

    plugin = UvVisPlugin()
    recipe = {"blank": {"subtract": True, "max_time_delta_minutes": 60}}
    with pytest.raises(ValueError):
        plugin.preprocess([blank, sample], recipe)


def test_preprocess_blank_pairing_rejects_pathlength_mismatch():
    wl = np.linspace(400, 410, 3)
    timestamp = datetime(2024, 1, 1, 9, 0).isoformat()
    blank = _build_simple_spectrum(
        "blank",
        wl,
        0.5,
        {"blank_id": "B1", "sample_id": "B1", "acquired_datetime": timestamp, "pathlength_cm": 0.5},
    )
    sample = _build_simple_spectrum(
        "sample",
        wl,
        1.0,
        {"sample_id": "S1", "blank_id": "B1", "acquired_datetime": timestamp, "pathlength_cm": 1.0},
    )

    plugin = UvVisPlugin()
    recipe = {"blank": {"subtract": True, "pathlength_tolerance_cm": 0.1}}
    with pytest.raises(ValueError):
        plugin.preprocess([blank, sample], recipe)


def test_preprocess_blank_pairing_opt_out_logs_violations():
    wl = np.linspace(400, 410, 3)
    blank_time = datetime(2024, 1, 1, 8, 0)
    sample_time = blank_time + timedelta(hours=5)
    blank = _build_simple_spectrum(
        "blank",
        wl,
        0.5,
        {
            "blank_id": "B1",
            "sample_id": "B1",
            "acquired_datetime": blank_time.isoformat(),
            "pathlength_cm": 0.5,
        },
    )
    sample = _build_simple_spectrum(
        "sample",
        wl,
        1.0,
        {
            "sample_id": "S1",
            "blank_id": "B1",
            "acquired_datetime": sample_time.isoformat(),
            "pathlength_cm": 1.0,
        },
    )

    plugin = UvVisPlugin()
    recipe = {
        "blank": {
            "subtract": True,
            "max_time_delta_minutes": 60,
            "pathlength_tolerance_cm": 0.1,
            "validate_metadata": False,
        }
    }
    processed = plugin.preprocess([blank, sample], recipe)
    processed_sample = next(spec for spec in processed if spec.meta.get("role") != "blank")
    audit = processed_sample.meta.get("blank_audit")

    assert processed_sample.meta.get("blank_subtracted") is True
    assert audit["validation_ran"] is True
    assert audit["validation_enforced"] is False
    violations = audit["validation_violations"]
    assert {v["type"] for v in violations} == {"timestamp_gap", "pathlength_mismatch"}
    assert any(v["observed_minutes"] > 60 for v in violations if v["type"] == "timestamp_gap")
    assert any(v["observed_delta_cm"] > 0.1 for v in violations if v["type"] == "pathlength_mismatch")


def test_disable_blank_requirement_allows_missing_blank():
    wl = np.linspace(400, 410, 3)
    sample = _build_simple_spectrum(
        "sample",
        wl,
        1.0,
        {
            "sample_id": "S1",
            "blank_id": "B_missing",
            "acquired_datetime": datetime(2024, 1, 1, 9, 0).isoformat(),
        },
    )

    plugin = UvVisPlugin()
    base_recipe: Dict[str, object] = {"blank": {"subtract": True}}
    recipe = disable_blank_requirement(base_recipe)

    processed = plugin.preprocess([sample], recipe)
    assert len(processed) == 1
    processed_sample = processed[0]

    assert processed_sample.meta.get("blank_subtracted") is False
    audit = processed_sample.meta.get("blank_audit")
    assert audit["blank_id"] == "B_missing"
    assert audit["validation_ran"] is False
    violations = audit["validation_violations"]
    assert any(v.get("type") == "blank_missing" for v in violations)


def test_disable_blank_requirement_captures_audit_without_subtraction():
    wl = np.linspace(400, 410, 3)
    timestamp = datetime(2024, 1, 1, 9, 0)
    blank = _build_simple_spectrum(
        "blank",
        wl,
        0.5,
        {
            "blank_id": "B1",
            "sample_id": "B1",
            "acquired_datetime": timestamp.isoformat(),
            "pathlength_cm": 1.0,
        },
    )
    sample = _build_simple_spectrum(
        "sample",
        wl,
        1.0,
        {
            "sample_id": "S1",
            "blank_id": "B1",
            "acquired_datetime": (timestamp + timedelta(minutes=30)).isoformat(),
            "pathlength_cm": 1.0,
        },
    )

    plugin = UvVisPlugin()
    base_recipe: Dict[str, object] = {"blank": {"subtract": False, "max_time_delta_minutes": 60}}
    recipe = disable_blank_requirement(base_recipe)

    processed = plugin.preprocess([blank, sample], recipe)
    processed_sample = next(spec for spec in processed if spec.meta.get("role") != "blank")

    assert processed_sample.meta.get("blank_subtracted") is False
    audit = processed_sample.meta.get("blank_audit")
    assert audit["blank_id"] == "B1"
    assert audit["validation_ran"] is True
    assert audit["validation_enforced"] is False
    assert audit["validation_violations"] == []
    assert audit["timestamp_delta_minutes"] == pytest.approx(30.0)


def test_baseline_methods_reduce_background():
    wl = np.linspace(400, 600, 201)
    baseline = 0.01 * (wl - 400)
    peak = np.exp(-0.5 * ((wl - 520) / 5) ** 2)
    spec = Spectrum(wavelength=wl, intensity=baseline + peak, meta={})

    asls = pipeline.apply_baseline(spec, "asls", lam=1e5, p=0.01, niter=10)
    rubber = pipeline.apply_baseline(spec, "rubberband")
    snip = pipeline.apply_baseline(spec, "snip", iterations=40)

    for corrected in (asls, rubber, snip):
        edges_mean = np.mean(corrected.intensity[:20])
        assert abs(edges_mean) < 0.1
        assert corrected.intensity.max() > 0.8


def test_despike_respects_join_boundaries():
    wl = np.linspace(400, 500, 11)
    baseline = np.concatenate([np.zeros(5), np.ones(6) * 10])
    spike_idx = 4
    intensity = baseline.copy()
    intensity[spike_idx] = 25.0
    spec = Spectrum(wavelength=wl, intensity=intensity, meta={})

    corrected = pipeline.despike_spectrum(spec, window=5, join_indices=[5])

    assert corrected.meta.get("despiked") is True
    assert corrected.intensity[spike_idx] == pytest.approx(baseline[spike_idx])
    assert corrected.intensity[spike_idx + 1] == pytest.approx(baseline[spike_idx + 1])
    assert corrected.intensity[spike_idx + 1] - corrected.intensity[spike_idx] == pytest.approx(
        baseline[spike_idx + 1] - baseline[spike_idx]
    )


def test_preprocess_threads_join_indices_to_despike(monkeypatch):
    wl = np.linspace(400, 500, 11)
    intensity = np.concatenate([np.zeros(5), np.ones(6) * 12])
    spec = Spectrum(wavelength=wl, intensity=intensity, meta={"role": "sample"})

    captured: dict[str, object] = {}

    def fake_despike(
        spectrum: Spectrum,
        *,
        zscore: float,
        window: int,
        join_indices: Sequence[int] | None = None,
    ) -> Spectrum:
        captured["join_indices"] = tuple(join_indices or [])
        captured["window"] = window
        captured["zscore"] = zscore
        return spectrum

    monkeypatch.setattr(pipeline, "despike_spectrum", fake_despike)

    plugin = UvVisPlugin()
    recipe = {
        "join": {"enabled": True, "window": 3},
        "despike": {"enabled": True},
        "blank": {"subtract": False},
    }
    plugin.preprocess([spec], recipe)

    expected_joins = tuple(pipeline.detect_joins(wl, intensity, window=3))
    assert captured.get("join_indices") == expected_joins


def test_join_detection_and_correction():
    wl = np.linspace(400, 700, 31)
    intensity = np.zeros_like(wl)
    intensity[16:] += 5.0
    joins = pipeline.detect_joins(wl, intensity)
    assert joins == [16]
    spec = Spectrum(wavelength=wl, intensity=intensity, meta={})
    corrected = pipeline.correct_joins(spec, joins, window=3)
    left_mean = np.mean(corrected.intensity[:15])
    right_mean = np.mean(corrected.intensity[16:])
    assert abs(left_mean - right_mean) < 1e-6


def test_despike_and_smooth_operations():
    wl = np.linspace(400, 500, 51)
    intensity = np.sin(wl / 20.0)
    intensity[25] += 10
    spec = Spectrum(wavelength=wl, intensity=intensity, meta={})
    despiked = pipeline.despike_spectrum(spec, zscore=3.0, window=7)
    assert abs(despiked.intensity[25] - intensity[25]) < 5

    noisy = Spectrum(wavelength=wl, intensity=np.sin(wl / 18.0) + 0.2 * np.random.RandomState(0).normal(size=wl.size), meta={})
    smoothed = pipeline.smooth_spectrum(noisy, window=7, polyorder=3)
    assert smoothed.meta["smoothed"] is True


def test_average_replicates():
    wl = np.linspace(400, 500, 11)
    spec_a1 = Spectrum(wavelength=wl, intensity=np.ones_like(wl), meta={"sample_id": "A"})
    spec_a2 = Spectrum(wavelength=wl, intensity=2 * np.ones_like(wl), meta={"sample_id": "A"})
    spec_b = Spectrum(wavelength=wl, intensity=np.zeros_like(wl), meta={"sample_id": "B"})
    averaged, mapping = pipeline.average_replicates(
        [spec_a1, spec_a2, spec_b], return_mapping=True, outlier={"enabled": True}
    )
    assert len(averaged) == 2
    key_a = pipeline.replicate_key(spec_a1)
    assert np.allclose(mapping[key_a].intensity, np.ones_like(wl) * 1.5)
    assert mapping[key_a].meta["replicate_count"] == 2
    assert mapping[key_a].meta["replicate_total"] == 2
    assert mapping[key_a].meta.get("replicate_excluded") == []
    stored = mapping[key_a].meta.get("replicates")
    assert stored and len(stored) == 2
    assert all(not entry["excluded"] for entry in stored)
    assert np.allclose(stored[0]["intensity"], spec_a1.intensity)
    assert np.allclose(stored[1]["intensity"], spec_a2.intensity)


def test_average_replicates_outlier_rejection():
    wl = np.linspace(400, 500, 11)
    baseline = np.sin(wl / 60.0)
    spec_a1 = Spectrum(wavelength=wl, intensity=baseline + 0.02, meta={"sample_id": "A", "channel": "rep1"})
    spec_a2 = Spectrum(wavelength=wl, intensity=baseline - 0.01, meta={"sample_id": "A", "channel": "rep2"})
    spec_outlier = Spectrum(
        wavelength=wl,
        intensity=baseline + 5.0,
        meta={"sample_id": "A", "channel": "rep3"},
    )

    averaged, mapping = pipeline.average_replicates(
        [spec_a1, spec_a2, spec_outlier],
        return_mapping=True,
        outlier={"enabled": True, "threshold": 3.5},
    )

    assert len(averaged) == 1
    averaged_spec = mapping[pipeline.replicate_key(spec_a1)]
    assert averaged_spec.meta["replicate_count"] == 2
    assert averaged_spec.meta["replicate_total"] == 3
    assert averaged_spec.meta["replicate_excluded"] == ["rep3"]
    stored = averaged_spec.meta["replicates"]
    assert len(stored) == 3
    excluded_entries = [entry for entry in stored if entry["excluded"]]
    assert len(excluded_entries) == 1
    included_entries = [entry for entry in stored if not entry["excluded"]]
    assert len(included_entries) == 2
    assert np.allclose(averaged_spec.intensity, np.mean([spec_a1.intensity, spec_a2.intensity], axis=0))


def test_plugin_preprocess_full_pipeline():
    wl = np.linspace(400, 700, 16)
    blank_intensity = 0.05 + 0.0005 * (wl - 400)
    blank = Spectrum(
        wavelength=wl,
        intensity=blank_intensity,
        meta={"role": "blank", "blank_id": "BLK", "sample_id": "BLK"},
    )

    peak = np.exp(-0.5 * ((wl - 550) / 15.0) ** 2)
    sample_base = blank_intensity + peak

    sample1_int = sample_base.copy()
    sample2_int = sample_base * 1.05 + 0.02
    join_mask = wl >= 550
    sample1_int[join_mask] += 0.5
    sample2_int[join_mask] += 0.5
    sample1_int[5] += 3
    sample2_int[8] -= 3

    sample1 = Spectrum(
        wavelength=wl,
        intensity=sample1_int,
        meta={"role": "sample", "sample_id": "S1", "blank_id": "BLK"},
    )
    sample2 = Spectrum(
        wavelength=wl[::-1],
        intensity=sample2_int[::-1],
        meta={"role": "sample", "sample_id": "S1", "blank_id": "BLK"},
    )

    plugin = UvVisPlugin()
    recipe = {
        "domain": {"min": 400.0, "max": 700.0, "step": 20.0},
        "join": {"enabled": True, "threshold": 0.2, "window": 2},
        "despike": {"enabled": True, "window": 5, "zscore": 3.0},
        "blank": {"subtract": True},
        "baseline": {"method": "asls", "lam": 1e4, "p": 0.01, "niter": 8},
        "smoothing": {"enabled": True, "window": 5, "polyorder": 2},
        "replicates": {"average": True},
    }

    processed = plugin.preprocess([blank, sample1, sample2], recipe)
    assert len(processed) == 2

    processed_blank = next(spec for spec in processed if spec.meta.get("role") == "blank")
    processed_sample = next(spec for spec in processed if spec.meta.get("role") != "blank")

    assert processed_sample.meta.get("replicate_count") == 2
    assert processed_sample.meta.get("replicate_total") == 2
    replicates_meta = processed_sample.meta.get("replicates")
    assert replicates_meta and len(replicates_meta) == 2
    assert all(not entry.get("excluded") for entry in replicates_meta)
    assert np.nanmax(processed_sample.intensity) > 0.01
    left_mean = np.nanmean(processed_sample.intensity[:5])
    right_mean = np.nanmean(processed_sample.intensity[-5:])
    assert abs(left_mean - right_mean) < 0.1
    assert processed_blank.meta.get("baseline") == "asls"


def test_preprocess_guardrails_and_missing_blank():
    wl = np.linspace(400, 500, 5)
    sample = Spectrum(
        wavelength=wl,
        intensity=np.zeros_like(wl),
        meta={"role": "sample", "sample_id": "S1", "blank_id": "BLK"},
    )
    plugin = UvVisPlugin()

    bad_recipe = {"smoothing": {"enabled": True, "window": 4, "polyorder": 2}}
    with pytest.raises(ValueError):
        plugin.preprocess([sample], bad_recipe)

    recipe_missing_blank = {"blank": {"subtract": True}}
    with pytest.raises(ValueError):
        plugin.preprocess([sample], recipe_missing_blank)


<<<<<<< HEAD
def test_smooth_spectrum_respects_join_boundaries():
    wl = np.linspace(400, 500, 20)
    left = np.linspace(0.0, 1.0, 10)
    right = np.linspace(10.0, 11.0, 10)
    intensity = np.concatenate([left, right])
    spec = Spectrum(wavelength=wl, intensity=intensity, meta={})

    global_smoothed = pipeline.smooth_spectrum(spec, window=5, polyorder=2)
    segmented_smoothed = pipeline.smooth_spectrum(
        spec, window=5, polyorder=2, join_indices=[10]
    )

    original_gap = intensity[10] - intensity[9]
    segmented_gap = segmented_smoothed.intensity[10] - segmented_smoothed.intensity[9]
    global_gap = global_smoothed.intensity[10] - global_smoothed.intensity[9]

    assert segmented_smoothed.meta.get("smoothed") is True
    assert segmented_smoothed.meta.get("smoothed_segmented") is True
    assert abs(segmented_gap - original_gap) < abs(global_gap - original_gap)
    assert abs(segmented_gap) > abs(global_gap)


def test_preprocess_smoothing_uses_join_segments():
    wl = np.linspace(400, 500, 20)
    left = np.linspace(0.0, 1.0, 10)
    right = np.linspace(0.0, 1.0, 10)
    right[0] = 5.0
    intensity = np.concatenate([left, right])
    sample = Spectrum(wavelength=wl, intensity=intensity, meta={"role": "sample", "sample_id": "S1"})

    plugin = UvVisPlugin()
    base_recipe = disable_blank_requirement({"join": {"enabled": True}})
    unsmoothed = plugin.preprocess([sample], base_recipe)
    assert len(unsmoothed) == 1
    unsmoothed_sample = unsmoothed[0]
    join_indices = unsmoothed_sample.meta.get("join_indices")

    expected = pipeline.smooth_spectrum(
        unsmoothed_sample, window=5, polyorder=2, join_indices=join_indices
    )

    recipe = disable_blank_requirement(
        {
            "join": {"enabled": True},
            "smoothing": {"enabled": True, "window": 5, "polyorder": 2},
        }
    )

    processed = plugin.preprocess([sample], recipe)
    assert len(processed) == 1
    processed_sample = processed[0]

    assert processed_sample.meta.get("smoothed_segmented") is True
    assert processed_sample.meta.get("join_indices") == (10,)

    assert np.allclose(processed_sample.intensity, expected.intensity)
=======
def test_preprocess_applies_default_domain_limits():
    wavelengths = np.array([150.0, 190.0, 250.0, 1090.0, 1120.0])
    intensities = np.array([0.0, 1.0, 2.0, 3.0, 4.0])
    sample = Spectrum(
        wavelength=wavelengths,
        intensity=intensities,
        meta={"role": "sample", "instrument": "Helios Gamma"},
    )

    plugin = UvVisPlugin()
    recipe = {"blank": {"subtract": False}}

    processed = plugin.preprocess([sample], recipe)
    assert len(processed) == 1
    trimmed = processed[0]
    assert np.all(trimmed.wavelength >= 190.0)
    assert np.all(trimmed.wavelength <= 1100.0)
    assert trimmed.wavelength[0] == pytest.approx(190.0)
    assert trimmed.wavelength[-1] == pytest.approx(1090.0)
    domain_meta = trimmed.meta.get("wavelength_domain_nm")
    assert domain_meta["original_min_nm"] == pytest.approx(150.0)
    assert domain_meta["original_max_nm"] == pytest.approx(1120.0)
    assert domain_meta["requested_min_nm"] == pytest.approx(190.0)
    assert domain_meta["requested_max_nm"] == pytest.approx(1100.0)
    assert domain_meta["output_min_nm"] == pytest.approx(190.0)
    assert domain_meta["output_max_nm"] == pytest.approx(1090.0)
>>>>>>> 277a6b4f
<|MERGE_RESOLUTION|>--- conflicted
+++ resolved
@@ -486,7 +486,6 @@
         plugin.preprocess([sample], recipe_missing_blank)
 
 
-<<<<<<< HEAD
 def test_smooth_spectrum_respects_join_boundaries():
     wl = np.linspace(400, 500, 20)
     left = np.linspace(0.0, 1.0, 10)
@@ -543,7 +542,6 @@
     assert processed_sample.meta.get("join_indices") == (10,)
 
     assert np.allclose(processed_sample.intensity, expected.intensity)
-=======
 def test_preprocess_applies_default_domain_limits():
     wavelengths = np.array([150.0, 190.0, 250.0, 1090.0, 1120.0])
     intensities = np.array([0.0, 1.0, 2.0, 3.0, 4.0])
@@ -569,5 +567,4 @@
     assert domain_meta["requested_min_nm"] == pytest.approx(190.0)
     assert domain_meta["requested_max_nm"] == pytest.approx(1100.0)
     assert domain_meta["output_min_nm"] == pytest.approx(190.0)
-    assert domain_meta["output_max_nm"] == pytest.approx(1090.0)
->>>>>>> 277a6b4f
+    assert domain_meta["output_max_nm"] == pytest.approx(1090.0)