--- conflicted
+++ resolved
@@ -387,17 +387,13 @@
 
         manifest_paths: List[Path] = []
         data_paths: List[Path] = []
-<<<<<<< HEAD
         plugin = self._resolve_plugin_for_paths(ordered_paths)
         manifest_supported = bool(
             plugin and getattr(plugin, "manifest_ui_capability_enabled", False)
         )
 
-        if manifest_supported and hasattr(plugin, "_is_manifest_file"):
-=======
 
         if manifest_ui_enabled and plugin and hasattr(plugin, "_is_manifest_file"):
->>>>>>> 5fd22c99
             for path in ordered_paths:
                 try:
                     is_manifest = bool(plugin._is_manifest_file(path))  # type: ignore[attr-defined]
