import copy
import json
from functools import partial
from pathlib import Path
from typing import Any, Dict, List, Optional

from PyQt6 import QtCore, QtGui, QtWidgets
from PyQt6.QtGui import QDesktopServices

from spectro_app.engine.plugin_api import BatchResult
from spectro_app.engine.recipe_model import Recipe
from spectro_app.engine.run_controller import RunController
from spectro_app.plugins.ftir.plugin import FtirPlugin
from spectro_app.plugins.pees.plugin import PeesPlugin
from spectro_app.plugins.raman.plugin import RamanPlugin
from spectro_app.plugins.uvvis.plugin import UvVisPlugin
from spectro_app.ui.dialogs.about import AboutDialog
from spectro_app.ui.dialogs.help_viewer import HelpViewer
from spectro_app.ui.dialogs.settings_dialog import SettingsDialog
from spectro_app.ui.dialogs.raw_preview import RawDataPreviewWindow
from spectro_app.ui.docks.file_queue import FileQueueDock, QueueEntry
from spectro_app.ui.docks.logger_view import LoggerDock
from spectro_app.ui.docks.preview_widget import PreviewDock
from spectro_app.ui.docks.qc_widget import QCDock
from spectro_app.ui.docks.recipe_editor import RecipeEditorDock
from spectro_app.ui.menus import build_menus


class MainWindow(QtWidgets.QMainWindow):
    def __init__(self, appctx):
        super().__init__()
        self.appctx = appctx
        self.setWindowTitle("Spectroscopy Processing App")
        self.resize(1280, 800)
        self._recent_menu = None
        self._recent_placeholder_text = "No Recent Files"
        self._view_menu: Optional[QtWidgets.QMenu] = None
        self._panels_menu: Optional[QtWidgets.QMenu] = None
        self._default_layout_state: Optional[QtCore.QByteArray] = None
        build_menus(self)
        self._refresh_recent_menu()
        self._collect_actions()
        self._plugin_registry = {
            plugin.id: plugin
            for plugin in (
                UvVisPlugin(),
                FtirPlugin(),
                RamanPlugin(),
                PeesPlugin(),
            )
        }
        self._mode_selector: Optional[QtWidgets.QComboBox] = None
        self._init_toolbar()
        self._init_docks()
        self._default_geometry: Optional[QtCore.QByteArray] = QtCore.QByteArray(
            self.saveGeometry()
        )
        self._default_layout_state: Optional[QtCore.QByteArray] = QtCore.QByteArray(
            self.saveState()
        )
        self._init_view_menu()
        self._init_status()
        self.restore_state()

        self.runctl = RunController(self)
        self._connect_run_controller()

        self._queued_paths: List[str] = []
        self._queue_overrides: Dict[str, Dict[str, object]] = {}
        self._recipe_data: Dict[str, Any] = self._normalise_recipe_data({})
        self.fileDock.set_plugin_resolver(
            lambda paths: self._resolve_plugin(paths, self._recipe_data.get("module"))
        )
        self._current_recipe_path: Optional[Path] = None
        self._last_browsed_dir: Optional[Path] = None
        self._last_result: Optional[BatchResult] = None
        self._active_plugin = None
        self._active_plugin_id: Optional[str] = None
        self._export_default_dir: Optional[Path] = None
        self._default_palette: Optional[QtGui.QPalette] = None
        self._default_style_name: Optional[str] = None
        self._log_dir: Optional[Path] = None
        self._loading_session: bool = False
        self._updating_ui: bool = False
        self._job_running = False
        self._raw_preview_window: Optional[RawDataPreviewWindow] = None
        self._load_app_settings()

        self._populate_plugin_selectors()
        self._connect_recipe_editor()
        self._select_module(self._recipe_data["module"])
        self.status.showMessage("Ready")
        self._update_action_states()

    def _init_docks(self):
        self.fileDock = FileQueueDock(self)
        self.fileDock.paths_dropped.connect(self._on_queue_paths_dropped)
        self.fileDock.inspect_requested.connect(self._on_queue_inspect_requested)
        self.fileDock.preview_requested.connect(self._on_queue_preview_requested)
        self.fileDock.locate_requested.connect(self._on_queue_locate_requested)
        self.fileDock.overrides_changed.connect(self._on_queue_overrides_changed)
        self.fileDock.clear_requested.connect(self._on_queue_clear_requested)
        self.addDockWidget(QtCore.Qt.DockWidgetArea.LeftDockWidgetArea, self.fileDock)
        self.recipeDock = RecipeEditorDock(self)
        self.addDockWidget(QtCore.Qt.DockWidgetArea.RightDockWidgetArea, self.recipeDock)
        self.previewDock = PreviewDock(self)
        self.setCentralWidget(self.previewDock)
        self.qcDock = QCDock(self)
        self.addDockWidget(QtCore.Qt.DockWidgetArea.BottomDockWidgetArea, self.qcDock)
        self.loggerDock = LoggerDock(self)
        self.addDockWidget(QtCore.Qt.DockWidgetArea.BottomDockWidgetArea, self.loggerDock)

    def _init_view_menu(self):
        if not self._view_menu:
            # Fallback lookup in case build_menus didn't set the attribute for any reason
            for action in self.menuBar().actions():
                menu = action.menu()
                if menu and menu.objectName() == "viewMenu":
                    self._view_menu = menu
                    break

        if not self._view_menu:
            self._default_layout_state = QtCore.QByteArray(self.saveState())
            return

        self._view_menu.addSeparator()
        panels_menu = self._view_menu.addMenu("Panels")
        self._panels_menu = panels_menu

        for dock in (self.fileDock, self.recipeDock, self.qcDock, self.loggerDock):
            panels_menu.addAction(dock.toggleViewAction())

        self._default_layout_state = QtCore.QByteArray(self.saveState())

    def _init_toolbar(self):
        self._toolbar = self.addToolBar("Main")
        self._toolbar.setObjectName("MainToolbar")
        self._toolbar.setMovable(False)
        if self._open_action:
            self._toolbar.addAction(self._open_action)
        if self._save_recipe_action:
            self._toolbar.addAction(self._save_recipe_action)
        self._toolbar.addSeparator()
        if self._run_action:
            self._toolbar.addAction(self._run_action)
        if self._cancel_action:
            self._toolbar.addAction(self._cancel_action)
        self._toolbar.addSeparator()
        if self._export_action:
            self._toolbar.addAction(self._export_action)
        if self._plugin_registry:
            self._toolbar.addSeparator()
            label = QtWidgets.QLabel("Mode:")
            label.setObjectName("ModeSelectorLabel")
            self._toolbar.addWidget(label)
            self._mode_selector = QtWidgets.QComboBox()
            self._mode_selector.setObjectName("ModeSelector")
            self._mode_selector.setSizeAdjustPolicy(
                QtWidgets.QComboBox.SizeAdjustPolicy.AdjustToContents
            )
            self._mode_selector.currentIndexChanged.connect(
                self._on_mode_selector_changed
            )
            self._toolbar.addWidget(self._mode_selector)

    def _init_status(self):
        self.status = self.statusBar()
        self.progress = QtWidgets.QProgressBar()
        self.status.addPermanentWidget(self.progress)
        self.progress.setRange(0, 1)
        self.progress.setValue(0)

    def _collect_actions(self):
        actions = {action.text(): action for action in self.findChildren(QtGui.QAction)}
        self._open_action = actions.get("Open...")
        self._mass_load_action = actions.get("Mass Load...")
        self._save_recipe_action = actions.get("Save Recipe")
        self._save_recipe_as_action = actions.get("Save Recipe As...")
        self._export_action = actions.get("Export Workbook...")
        self._run_action = actions.get("Run")
        self._cancel_action = actions.get("Cancel")

    def _populate_plugin_selectors(self) -> None:
        modules: List[tuple[str, str]] = []
        for plugin_id, plugin in sorted(
            self._plugin_registry.items(),
            key=lambda item: getattr(item[1], "label", item[0]).lower(),
        ):
            label = getattr(plugin, "label", plugin_id) or plugin_id
            modules.append((plugin_id, str(label)))

        if self.recipeDock and hasattr(self.recipeDock, "set_available_modules"):
            self.recipeDock.set_available_modules(modules)

        if self._mode_selector:
            previous = self._mode_selector.blockSignals(True)
            try:
                self._mode_selector.clear()
                for module_id, display_label in modules:
                    self._mode_selector.addItem(display_label, module_id)
            finally:
                self._mode_selector.blockSignals(previous)

    def _load_app_settings(self):
        settings = self.appctx.settings
        self._restore_session_state(settings)
        app = QtWidgets.QApplication.instance()
        if app:
            if self._default_palette is None:
                self._default_palette = QtGui.QPalette(app.palette())
            if self._default_style_name is None:
                self._default_style_name = app.style().objectName()

        export_dir_value = settings.value("export/defaultDir", "") or ""
        if export_dir_value:
            try:
                self._export_default_dir = Path(str(export_dir_value))
            except (TypeError, ValueError):
                self._export_default_dir = None

        export_name_value = settings.value("export/defaultName", "") or ""
        if export_name_value:
            export_cfg = self._recipe_data.setdefault("export", {})
            if not export_cfg.get("path"):
                export_cfg["path"] = export_name_value

        log_dir_value = settings.value("logDir", "") or ""
        if log_dir_value:
            try:
                self._log_dir = Path(str(log_dir_value))
            except (TypeError, ValueError):
                self._log_dir = Path.home() / "SpectroApp" / "logs"
        else:
            self._log_dir = Path.home() / "SpectroApp" / "logs"

        theme_value = str(settings.value("theme", "system") or "system")
        self._apply_theme(theme_value)

    def _restore_session_state(self, settings: QtCore.QSettings) -> None:
        raw_state = settings.value("session/state", "")
        if isinstance(raw_state, (bytes, bytearray)):
            raw_state = raw_state.decode("utf-8", errors="ignore")
        payload: Dict[str, Any] = {}
        if isinstance(raw_state, str) and raw_state.strip():
            try:
                parsed = json.loads(raw_state)
            except (TypeError, ValueError):
                parsed = {}
            if isinstance(parsed, dict):
                payload = parsed

        previous_loading = self._loading_session
        self._loading_session = True
        try:
            recipe_payload = (
                payload.get("recipe") if isinstance(payload.get("recipe"), dict) else {}
            )
            self._recipe_data = self._normalise_recipe_data(recipe_payload)
            previous_state = self._updating_ui
            self._updating_ui = True
            try:
                self.recipeDock.set_recipe(self._recipe_data)
            finally:
                self._updating_ui = previous_state

            queue_items: List[str] = []
            stored_queue = payload.get("queue")
            if isinstance(stored_queue, list):
                for item in stored_queue:
                    if isinstance(item, str) and item:
                        queue_items.append(item)

            overrides: Dict[str, Dict[str, object]] = {}
            stored_overrides = payload.get("overrides")
            if isinstance(stored_overrides, dict):
                for path_str, values in stored_overrides.items():
                    if not isinstance(path_str, str) or not isinstance(values, dict):
                        continue
                    try:
                        normalized = str(Path(path_str))
                    except (TypeError, ValueError):
                        normalized = path_str
                    overrides[normalized] = {
                        str(key): value for key, value in values.items() if isinstance(key, str)
                    }
            self._queue_overrides = overrides
            self.fileDock.load_overrides(self._queue_overrides)

            stored_recipe_path = payload.get("current_recipe_path")
            if isinstance(stored_recipe_path, str) and stored_recipe_path.strip():
                try:
                    self._current_recipe_path = Path(stored_recipe_path)
                except (TypeError, ValueError):
                    self._current_recipe_path = None
            else:
                self._current_recipe_path = None

            stored_last_dir = payload.get("last_data_dir")
            if isinstance(stored_last_dir, str) and stored_last_dir.strip():
                try:
                    self._last_browsed_dir = Path(stored_last_dir)
                except (TypeError, ValueError):
                    self._last_browsed_dir = None

            if queue_items:
                self._set_queue(queue_items)
            else:
                self._set_queue([])

            if hasattr(self.appctx, "set_dirty"):
                try:
                    self.appctx.set_dirty(False)
                except Exception:
                    pass
        finally:
            self._loading_session = previous_loading

    def _apply_theme(self, theme: str):
        theme = (theme or "system").lower()
        app = QtWidgets.QApplication.instance()
        if not app:
            return

        if self._default_palette is None:
            self._default_palette = QtGui.QPalette(app.palette())
        if self._default_style_name is None:
            self._default_style_name = app.style().objectName()

        app.setProperty("spectro_theme", theme)

        if theme == "dark":
            app.setStyle("Fusion")
            palette = QtGui.QPalette()
            palette.setColor(QtGui.QPalette.ColorRole.Window, QtGui.QColor(53, 53, 53))
            palette.setColor(
                QtGui.QPalette.ColorRole.WindowText, QtCore.Qt.GlobalColor.white
            )
            palette.setColor(QtGui.QPalette.ColorRole.Base, QtGui.QColor(35, 35, 35))
            palette.setColor(
                QtGui.QPalette.ColorRole.AlternateBase, QtGui.QColor(53, 53, 53)
            )
            palette.setColor(
                QtGui.QPalette.ColorRole.ToolTipBase, QtCore.Qt.GlobalColor.white
            )
            palette.setColor(
                QtGui.QPalette.ColorRole.ToolTipText, QtCore.Qt.GlobalColor.white
            )
            palette.setColor(QtGui.QPalette.ColorRole.Text, QtCore.Qt.GlobalColor.white)
            palette.setColor(QtGui.QPalette.ColorRole.Button, QtGui.QColor(53, 53, 53))
            palette.setColor(
                QtGui.QPalette.ColorRole.ButtonText, QtCore.Qt.GlobalColor.white
            )
            palette.setColor(QtGui.QPalette.ColorRole.BrightText, QtCore.Qt.GlobalColor.red)
            palette.setColor(
                QtGui.QPalette.ColorRole.Highlight,
                QtGui.QColor(142, 45, 197).lighter(),
            )
            palette.setColor(
                QtGui.QPalette.ColorRole.HighlightedText, QtCore.Qt.GlobalColor.black
            )
            app.setPalette(palette)
        elif theme == "light":
            app.setStyle("Fusion")
            if self._default_palette is not None:
                app.setPalette(QtGui.QPalette(self._default_palette))
            else:
                app.setPalette(app.style().standardPalette())
        else:
            if self._default_style_name:
                style = QtWidgets.QStyleFactory.create(self._default_style_name)
                if style:
                    app.setStyle(style)
                else:
                    app.setStyle(self._default_style_name)
            if self._default_palette is not None:
                app.setPalette(QtGui.QPalette(self._default_palette))
            else:
                app.setPalette(app.style().standardPalette())

    def _coerce_settings_list(self, value: object) -> List[str]:
        if isinstance(value, (list, tuple)):
            items = [str(v) for v in value if v]
        elif isinstance(value, str):
            items = [v for v in value.split(";") if v]
        else:
            items = []
        seen = set()
        ordered: List[str] = []
        for item in items:
            if item not in seen:
                seen.add(item)
                ordered.append(item)
        return ordered

    def _refresh_recent_menu(self):
        menu = getattr(self, "_recent_menu", None)
        if not menu:
            return
        settings = self.appctx.settings
        stored = self._coerce_settings_list(settings.value("recentFiles", []))
        valid: List[str] = []
        for entry in stored:
            try:
                path = Path(entry)
            except (TypeError, ValueError):
                continue
            if path.exists():
                valid.append(str(path))
        limited = valid[:20]
        if len(stored) != len(limited) or stored[: len(limited)] != limited:
            settings.setValue("recentFiles", limited)
        self._populate_recent_menu(limited)

    def _populate_recent_menu(self, paths: List[str]):
        menu = getattr(self, "_recent_menu", None)
        if not menu:
            return
        menu.clear()
        if not paths:
            placeholder = menu.addAction(self._recent_placeholder_text)
            placeholder.setEnabled(False)
            return
        for path in paths:
            action = menu.addAction(path)
            action.setData(path)
            action.setToolTip(path)
            action.triggered.connect(partial(self._open_recent_file, path))

    def _preview_recent_menu(self, paths: List[str]):
        preview = self._coerce_settings_list(paths)[:20]
        self._populate_recent_menu(preview)

    def _open_recent_file(self, path_str: str):
        target = Path(path_str)
        if not target.exists():
            QtWidgets.QMessageBox.warning(
                self,
                "File Not Found",
                f"The file '{path_str}' could not be found on disk.",
            )
            self._remove_recent_entry(path_str)
            return

        normalized = str(target)
        lowered = normalized.lower()
        if lowered.endswith(".recipe.json"):
            self._load_recipe(target)
        else:
            self._add_to_queue([normalized])
            base_dir = target.parent if target.is_file() else target
            if base_dir.is_dir():
                self._export_default_dir = base_dir
                self.appctx.settings.setValue("export/defaultDir", str(base_dir))

        self._record_recent_files([normalized])

    def _remove_recent_entry(self, path_str: str):
        settings = self.appctx.settings
        current = self._coerce_settings_list(settings.value("recentFiles", []))
        if path_str in current:
            current.remove(path_str)
            settings.setValue("recentFiles", current)
            self._refresh_recent_menu()

    def _record_recent_files(self, paths: List[str]):
        clean_paths = [str(p) for p in paths if p]
        if not clean_paths:
            return
        settings = self.appctx.settings
        current = self._coerce_settings_list(settings.value("recentFiles", []))
        for path in clean_paths:
            if path in current:
                current.remove(path)
            current.insert(0, path)
        settings.setValue("recentFiles", current[:20])
        self._refresh_recent_menu()

    def _connect_recipe_editor(self):
        self.recipeDock.module.currentTextChanged.connect(self._on_module_changed)
        self.recipeDock.smooth_enable.toggled.connect(self._on_recipe_widget_changed)
        self.recipeDock.smooth_window.valueChanged.connect(self._on_recipe_widget_changed)

    def on_open(self):
        paths, _ = QtWidgets.QFileDialog.getOpenFileNames(
            self, "Select Spectra", str(self._last_data_dir())
        )
        if not paths:
            return

        recipe_paths = [p for p in paths if p.lower().endswith(".recipe.json")]
        data_paths = [p for p in paths if p not in recipe_paths]

        if recipe_paths:
            self._load_recipe(Path(recipe_paths[0]))

        if data_paths:
            self._add_to_queue(data_paths)
            try:
                self._export_default_dir = Path(data_paths[0]).parent
                self.appctx.settings.setValue(
                    "export/defaultDir", str(self._export_default_dir)
                )
            except (TypeError, ValueError):
                self._export_default_dir = None

        self._record_recent_files(paths)

    def on_mass_load(self) -> None:
        directory = QtWidgets.QFileDialog.getExistingDirectory(
            self, "Select Directory", str(self._last_data_dir())
        )
        if not directory:
            return

        try:
            root = Path(directory)
        except (TypeError, ValueError):
            return

        files: List[str] = [str(path) for path in root.rglob("*") if path.is_file()]

        if files:
            self._add_to_queue(files)

        if root.is_dir():
            self._export_default_dir = root
            self.appctx.settings.setValue("export/defaultDir", str(root))
            self._last_browsed_dir = root

        self._record_recent_files(files)

    def on_save_recipe(self):
        if self._current_recipe_path is None:
            self.on_save_recipe_as()
            return
        self._update_recipe_from_ui()
        self._write_recipe(self._current_recipe_path)

    def on_save_recipe_as(self):
        directory = (
            str(self._current_recipe_path.parent)
            if self._current_recipe_path
            else str(self._last_data_dir())
        )
        path_str, _ = QtWidgets.QFileDialog.getSaveFileName(
            self,
            "Save Recipe",
            directory,
            "Recipe Files (*.recipe.json);;JSON Files (*.json);;All Files (*)",
        )
        if not path_str:
            return
        target = Path(path_str)
        if target.suffix.lower() != ".json":
            target = target.with_suffix(".recipe.json")
        self._current_recipe_path = target
        self._update_recipe_from_ui()
        self._write_recipe(target)

    def on_export(self):
        if not self._last_result or not self._active_plugin:
            QtWidgets.QMessageBox.information(
                self, "No Results", "Run a job before exporting."
            )
            return
        default_dir = self._export_default_dir or Path.home()
        export_cfg = self._recipe_data.get("export", {})
        default_name = export_cfg.get("path") or "spectra.xlsx"
        default_path = (
            default_dir / default_name
            if not Path(default_name).is_absolute()
            else Path(default_name)
        )
        target, _ = QtWidgets.QFileDialog.getSaveFileName(
            self,
            "Export Workbook",
            str(default_path),
            "Excel Workbook (*.xlsx);;All Files (*)",
        )
        if not target:
            return

        export_config = dict(export_cfg)
        export_config["path"] = target
        self._recipe_data["export"] = export_config
        recipe_payload = self._build_recipe_payload()

        try:
            result = self._active_plugin.export(
                self._last_result.processed,
                self._last_result.qc_table,
                recipe_payload,
            )
        except Exception as exc:  # pragma: no cover - UI error path
            QtWidgets.QMessageBox.critical(self, "Export Failed", str(exc))
            self.status.showMessage("Export failed.", 5000)
            return

        self._last_result = result
        export_path = Path(target)
        self.appctx.settings.setValue("export/defaultDir", str(export_path.parent))
        self.appctx.settings.setValue("export/defaultName", export_path.name)
        self.status.showMessage(f"Exported workbook to {target}", 5000)
        self.appctx.set_dirty(True)
        self._update_action_states()

    def on_reset_layout(self):
        default_geometry = getattr(self, "_default_geometry", None)
        restored_geometry = False
        if default_geometry:
            try:
                self.restoreGeometry(QtCore.QByteArray(default_geometry))
                restored_geometry = True
            except Exception:
                pass

        default_state = getattr(self, "_default_layout_state", None)
        restored_state = False
        if default_state:
            try:
                self.restoreState(QtCore.QByteArray(default_state))
                restored_state = True
            except Exception:
                pass

        if not (restored_geometry or restored_state):
            self.restore_state()
        if self._default_layout_state is not None:
            self.restoreState(QtCore.QByteArray(self._default_layout_state))
        else:
            self.restoreState(self.saveState())

    def on_run(self):
        if self._job_running:
            return
        if not self._queued_paths:
            QtWidgets.QMessageBox.information(
                self, "No Files", "Add spectra to the queue before running."
            )
            return

        self._update_recipe_from_ui()
        recipe_payload = self._build_recipe_payload()
        recipe_model = Recipe(
            module=recipe_payload.get("module", "uvvis"),
            params=recipe_payload.get("params", {}),
            version=str(recipe_payload.get("version", Recipe().version)),
        )
        errors = recipe_model.validate()
        if errors:
            QtWidgets.QMessageBox.critical(
                self, "Invalid Recipe", "\n".join(errors)
            )
            return

        plugin = self._resolve_plugin(self._queued_paths, recipe_payload.get("module"))
        if not plugin:
            QtWidgets.QMessageBox.critical(
                self,
                "No Plugin",
                "Unable to determine a processing plugin for the selected files.",
            )
            return

        self._active_plugin = plugin
        self._active_plugin_id = plugin.id
        self._select_module(plugin.id)
        self._last_result = None
        self._update_action_states()
        self.status.showMessage(f"Running {plugin.label} pipeline...")
        if hasattr(plugin, "set_queue_overrides"):
            overrides = self._queue_overrides if isinstance(self._queue_overrides, dict) else {}
            try:
                plugin.set_queue_overrides(overrides)
            except Exception:
                try:
                    plugin.set_queue_overrides({})
                except Exception:
                    pass
        self.runctl.start(plugin, self._queued_paths, recipe_payload)

    def on_cancel(self):
        if not self._job_running:
            return
        if self.runctl.cancel():
            self.status.showMessage("Cancelling job...")

    def on_help(self):
        dlg = HelpViewer(self)
        dlg.exec()

    def on_about(self):
        dlg = AboutDialog(self)
        dlg.exec()

    def on_settings(self):
        dialog = SettingsDialog(self.appctx.settings, self)
        dialog.recent_files_changed.connect(self._preview_recent_menu)
        result = dialog.exec()
        if result != QtWidgets.QDialog.DialogCode.Accepted:
            self._refresh_recent_menu()
            return

        values = dialog.values()
        settings = self.appctx.settings
        settings.setValue("theme", values["theme"])
        settings.setValue("recentFiles", values["recent_files"])
        settings.setValue("export/defaultDir", values["export_default_dir"])
        settings.setValue("export/defaultName", values["export_default_name"])

        self._apply_theme(values["theme"])

        export_dir = values["export_default_dir"]
        if export_dir:
            try:
                self._export_default_dir = Path(export_dir)
            except (TypeError, ValueError):
                self._export_default_dir = None
        else:
            self._export_default_dir = None
        export_name = values["export_default_name"]
        if export_name:
            export_cfg = self._recipe_data.setdefault("export", {})
            export_cfg["path"] = export_name

        self.status.showMessage("Settings updated.", 5000)
        self._refresh_recent_menu()

    def on_check_updates(self):
        QtWidgets.QMessageBox.information(
            self,
            "Check for Updates",
            "You are running the latest available version of SpectroApp.",
        )

    def on_open_log_folder(self):
        log_dir = self._log_dir or Path.home() / "SpectroApp" / "logs"
        try:
            log_dir.mkdir(parents=True, exist_ok=True)
        except OSError as exc:  # pragma: no cover - filesystem error path
            QtWidgets.QMessageBox.critical(
                self, "Log Folder", f"Unable to create log folder:\n{exc}"
            )
            return
        self._log_dir = log_dir
        self.appctx.settings.setValue("logDir", str(log_dir))
        QtGui.QDesktopServices.openUrl(QtCore.QUrl.fromLocalFile(str(log_dir)))
        self.status.showMessage(f"Opened log folder: {log_dir}", 5000)

    def closeEvent(self, e):
        if self.appctx.is_job_running():
            job_action = self._prompt_job_running_action()
            if job_action == "cancel":
                self.on_cancel()
                e.ignore()
                return
            if job_action != "force":
                e.ignore()
                return
            if self.runctl.cancel():
                self.status.showMessage("Force stopping job...", 5000)
            self._job_running = False
            self.appctx.set_job_running(False)

        if self.appctx.is_dirty():
            dirty_action = self._prompt_unsaved_changes()
            if dirty_action == "cancel":
                e.ignore()
                return
            if dirty_action == "save":
                self.on_save_recipe()
                if self.appctx.is_dirty():
                    e.ignore()
                    return
            elif dirty_action == "discard":
                self.appctx.set_dirty(False)

        self.save_state()
        super().closeEvent(e)

    def _prompt_job_running_action(self) -> str:
        box = QtWidgets.QMessageBox(self)
        box.setIcon(QtWidgets.QMessageBox.Icon.Warning)
        box.setWindowTitle("Job Running")
        box.setText(
            "A processing job is currently running. Choose an option to continue."
        )
        cancel_job = box.addButton(
            "Cancel Job", QtWidgets.QMessageBox.ButtonRole.AcceptRole
        )
        force_stop = box.addButton(
            "Force Stop", QtWidgets.QMessageBox.ButtonRole.DestructiveRole
        )
        stay_open = box.addButton(QtWidgets.QMessageBox.StandardButton.Cancel)
        box.setDefaultButton(stay_open)
        box.exec()
        clicked = box.clickedButton()
        if clicked == cancel_job:
            return "cancel"
        if clicked == force_stop:
            return "force"
        return "abort"

    def _prompt_unsaved_changes(self) -> str:
        box = QtWidgets.QMessageBox(self)
        box.setIcon(QtWidgets.QMessageBox.Icon.Warning)
        box.setWindowTitle("Unsaved Changes")
        box.setText(
            "You have unsaved recipe changes. Do you want to save before exiting?"
        )
        save_btn = box.addButton("Save", QtWidgets.QMessageBox.ButtonRole.AcceptRole)
        discard_btn = box.addButton(
            "Discard", QtWidgets.QMessageBox.ButtonRole.DestructiveRole
        )
        cancel_btn = box.addButton(QtWidgets.QMessageBox.StandardButton.Cancel)
        box.setDefaultButton(save_btn)
        box.exec()
        clicked = box.clickedButton()
        if clicked == save_btn:
            return "save"
        if clicked == discard_btn:
            return "discard"
        return "cancel"

    def save_state(self):
        s = self.appctx.settings
        s.setValue("geometry", self.saveGeometry())
        s.setValue("windowState", self.saveState())
        session_payload = {
            "recipe": copy.deepcopy(self._recipe_data),
            "queue": list(self._queued_paths),
            "overrides": {
                str(path): dict(values)
                for path, values in self._queue_overrides.items()
            },
            "current_recipe_path": (
                str(self._current_recipe_path) if self._current_recipe_path else None
            ),
            "last_data_dir": str(self._last_browsed_dir) if self._last_browsed_dir else None,
        }

        def _json_default(value: object) -> object:
            if isinstance(value, Path):
                return str(value)
            raise TypeError(f"Object of type {type(value).__name__} is not JSON serializable")

        try:
            encoded = json.dumps(session_payload, default=_json_default)
        except TypeError:
            encoded = json.dumps({})
        s.setValue("session/state", encoded)

    def restore_state(self):
        s = self.appctx.settings
        g = s.value("geometry"); w = s.value("windowState")
        if g: self.restoreGeometry(g)
        if w: self.restoreState(w)

    # ------------------------------------------------------------------
    # Run controller plumbing
    def _connect_run_controller(self):
        self.runctl.job_started.connect(self._on_job_started)
        self.runctl.job_finished.connect(self._on_job_finished)
        self.runctl.job_progress.connect(self._on_job_progress)
        self.runctl.job_message.connect(self._on_job_message)

    def _update_action_states(self):
        running = self._job_running
        has_queue = bool(self._queued_paths)
        if self._run_action:
            self._run_action.setEnabled(not running and has_queue)
        if self._cancel_action:
            self._cancel_action.setEnabled(running)
        if self._open_action:
            self._open_action.setEnabled(not running)
        if self._mass_load_action:
            self._mass_load_action.setEnabled(not running)
        if self._save_recipe_action:
            self._save_recipe_action.setEnabled(not running)
        if self._save_recipe_as_action:
            self._save_recipe_as_action.setEnabled(not running)
        if self._export_action:
            self._export_action.setEnabled(not running and self._last_result is not None)

    def _last_data_dir(self) -> Path:
        if self._queued_paths:
            try:
                last_path = Path(self._queued_paths[-1])
            except (TypeError, ValueError):
                last_path = None
            else:
                if last_path.exists() and last_path.is_dir():
                    return last_path
                if last_path.parent != last_path:
                    return last_path.parent
        if self._current_recipe_path:
            return self._current_recipe_path.parent
        if self._last_browsed_dir:
            return self._last_browsed_dir
        return Path.home()

    def _build_queue_entries(
        self,
        paths: List[str],
        plugin: Optional[object] = None,
    ) -> List[QueueEntry]:
        if not paths:
            return []

        normalized = [str(Path(p)) for p in paths]
        active_plugin = plugin
        if active_plugin is None:
            candidate = self._recipe_data.get("module")
            active_plugin = self._plugin_registry.get(candidate)
            if active_plugin is None and normalized:
                active_plugin = self._resolve_plugin(normalized, candidate)

        plugin_id = getattr(active_plugin, "id", None) if active_plugin else None
        plugin_label = getattr(active_plugin, "label", None) if active_plugin else None
        technique_label: Optional[str]
        if plugin_label:
            technique_label = str(plugin_label)
        elif isinstance(plugin_id, str):
            technique_label = plugin_id.upper()
        else:
            technique_label = None

        manifest_supported = False
        if active_plugin is not None:
            manifest_supported = bool(
                getattr(active_plugin, "manifest_ui_capability_enabled", False)
            )
        manifest_detection_available = bool(
            active_plugin and hasattr(active_plugin, "_is_manifest_file")
        )
        manifest_supported = self._plugin_supports_manifest_ui(active_plugin)
        manifest_entries: List[Dict[str, object]] = []
        manifest_lookup: Dict[str, Dict[str, Dict[str, object]]] = {}
        manifest_files: set[str] = set()
        manifest_errors: set[str] = set()

        if manifest_detection_available:
            for path_str in normalized:
                path_obj = Path(path_str)
                try:
                    is_manifest = bool(active_plugin._is_manifest_file(path_obj))  # type: ignore[attr-defined]
                except Exception:
                    is_manifest = False
                if is_manifest:
                    manifest_files.add(path_str)
                    if manifest_supported and hasattr(active_plugin, "_parse_manifest_file"):
                        try:
                            parsed = active_plugin._parse_manifest_file(path_obj)  # type: ignore[attr-defined]
                        except Exception:
                            manifest_errors.add(path_str)
                        else:
                            if parsed:
                                manifest_entries.extend(parsed)
            if (
                manifest_supported
                and manifest_entries
                and hasattr(active_plugin, "_build_manifest_lookup")
            ):
                try:
                    manifest_lookup = active_plugin._build_manifest_lookup(manifest_entries)  # type: ignore[attr-defined]
                except Exception:
                    manifest_lookup = {}

        entries: List[QueueEntry] = []
        for path_str in normalized:
            path_obj = Path(path_str)
            is_manifest_candidate = path_str in manifest_files
            is_manifest = bool(is_manifest_candidate and manifest_supported)
            manifest_status: Optional[str] = None
            manifest_meta: Dict[str, object] = {}

            if active_plugin is None:
                manifest_status = None
            elif is_manifest_candidate and not manifest_supported:
                manifest_status = "unsupported"
            elif is_manifest:
                manifest_status = "manifest-error" if path_str in manifest_errors else "manifest"
            elif manifest_supported:
                if manifest_lookup and hasattr(active_plugin, "_lookup_manifest_entries"):
                    try:
                        manifest_meta = active_plugin._lookup_manifest_entries(  # type: ignore[attr-defined]
                            manifest_lookup,
                            path_obj,
                            {},
                        ) or {}
                    except Exception:
                        manifest_meta = {}
                if manifest_meta:
                    manifest_status = "linked"
                elif manifest_files:
                    manifest_status = "missing"
                else:
                    manifest_status = "none"

            role: Optional[str] = None
            mode: Optional[str] = None
            if manifest_meta:
                role_value = manifest_meta.get("role")
                if isinstance(role_value, str):
                    role = role_value.strip().lower() or None
                mode_value = manifest_meta.get("mode")
                if isinstance(mode_value, str):
                    mode = mode_value.strip().lower() or None

            metadata = dict(manifest_meta) if manifest_supported else {}
            display_name = path_obj.name or path_str
            entries.append(
                QueueEntry(
                    path=path_str,
                    display_name=display_name,
                    plugin_id=plugin_id,
                    technique=technique_label,
                    mode=mode,
                    role=role,
                    manifest_status=manifest_status,
                    is_manifest=is_manifest,
                    metadata=metadata,
                )
            )

        return entries

    @staticmethod
    def _plugin_supports_manifest_ui(plugin: Optional[object]) -> bool:
        if not plugin or not hasattr(plugin, "_is_manifest_file"):
            return False

        supports_manifest = getattr(plugin, "supports_manifest_ui", None)
        if callable(supports_manifest):
            try:
                return bool(supports_manifest())
            except Exception:
                return True

        expose_attr = getattr(plugin, "expose_manifest_ui", None)
        if expose_attr is None:
            return True

        try:
            return bool(expose_attr()) if callable(expose_attr) else bool(expose_attr)
        except Exception:
            return True

    def _refresh_queue_metadata(self) -> None:
        if not self._queued_paths:
            self.fileDock.set_entries([])
            return
        plugin = self._plugin_registry.get(self._active_plugin_id)
        if plugin is None:
            plugin = self._resolve_plugin(
                self._queued_paths, self._recipe_data.get("module")
            )
        entries = self._build_queue_entries(self._queued_paths, plugin)
        self.fileDock.apply_metadata(entries)

    def _add_to_queue(self, paths: List[str], *, skip_duplicates: bool = True) -> None:
        if not paths:
            return
        combined = list(self._queued_paths)
        combined.extend(str(p) for p in paths if p)
        self._set_queue(combined, skip_duplicates=skip_duplicates)

    def _set_queue(self, paths: List[str], *, skip_duplicates: bool = False):
        cleaned_paths: List[str] = []
        seen: set[str] = set()
        for raw in paths:
            if not raw:
                continue
            try:
                normalized = str(raw)
            except Exception:
                continue
            if skip_duplicates:
                if normalized in seen:
                    continue
                seen.add(normalized)
            cleaned_paths.append(normalized)

        self._queued_paths = cleaned_paths
        if self._queued_paths and not self._loading_session:
            self._update_last_browsed_dir(self._queued_paths)
        plugin = None
        if self._queued_paths:
            plugin = self._resolve_plugin(
                self._queued_paths, self._recipe_data.get("module")
            )
        entries = self._build_queue_entries(self._queued_paths, plugin)
        self.fileDock.set_entries(entries)
        if not self._queued_paths:
            self.previewDock.clear()
        self._last_result = None
        self._update_action_states()
        if plugin:
            self._select_module(plugin.id)
        message = (
            f"Queued {len(self._queued_paths)} files"
            if self._queued_paths
            else "Queue cleared"
        )
        self.status.showMessage(message, 5000)

    def _update_last_browsed_dir(self, paths: List[str]) -> None:
        if not paths:
            return
        candidate_dir: Optional[Path] = None
        for raw in paths:
            try:
                candidate = Path(raw)
            except (TypeError, ValueError):
                continue
            if candidate.exists():
                candidate_dir = candidate if candidate.is_dir() else candidate.parent
                break
        if candidate_dir is None:
            try:
                fallback = Path(paths[0])
            except (TypeError, ValueError):
                fallback = None
            else:
                if fallback.exists() and fallback.is_dir():
                    candidate_dir = fallback
                else:
                    candidate_dir = fallback.parent if fallback.parent != fallback else None
        if candidate_dir and str(candidate_dir):
            self._last_browsed_dir = candidate_dir

    # ------------------------------------------------------------------
    # File queue interactions
    def _on_queue_paths_dropped(self, paths: List[str]):
        if not paths:
            return
        self._add_to_queue(paths)
        first_existing = next((Path(p) for p in paths if Path(p).exists()), None)
        if first_existing:
            target_dir = first_existing.parent if first_existing.is_file() else first_existing
            if target_dir.is_dir():
                self._export_default_dir = target_dir

    def _on_queue_clear_requested(self) -> None:
        self._set_queue([])

    def _on_queue_inspect_requested(self, path: str):
        self._open_file_data_dialog(Path(path))

    def _on_queue_preview_requested(self, path: str):
<<<<<<< HEAD
        self._open_file_text_preview(Path(path), "Preview", 65536)
=======
        candidate = Path(path)
        str_path = str(candidate)
        plugin = None
        if self._active_plugin_id:
            plugin = self._plugin_registry.get(self._active_plugin_id)
        if plugin is None:
            plugin = self._resolve_plugin([str_path])
        if plugin is None:
            QtWidgets.QMessageBox.warning(
                self,
                "Preview Unavailable",
                "Could not determine a plugin to load the selected file for preview.",
            )
            return

        try:
            spectra = plugin.load([str_path])
        except Exception as exc:
            QtWidgets.QMessageBox.warning(
                self,
                "Preview Failed",
                f"Loading spectra for preview failed: {exc}",
            )
            return

        if not spectra:
            QtWidgets.QMessageBox.warning(
                self,
                "Preview Unavailable",
                "The selected file did not produce any spectra to preview.",
            )
            return

        if self._raw_preview_window is None:
            self._raw_preview_window = RawDataPreviewWindow(self)
            self._raw_preview_window.destroyed.connect(self._on_raw_preview_destroyed)

        try:
            self._raw_preview_window.plot_spectra(spectra)
        except Exception as exc:
            QtWidgets.QMessageBox.warning(
                self,
                "Preview Failed",
                f"Displaying spectra failed: {exc}",
            )
            return

        self._raw_preview_window.show()
        self._raw_preview_window.raise_()
        self._raw_preview_window.activateWindow()
>>>>>>> 1fcbb361

    def _on_queue_locate_requested(self, path: str):
        target = Path(path)
        if not target.exists():
            QtWidgets.QMessageBox.warning(
                self,
                "File Not Found",
                f"The file '{path}' could not be found on disk.",
            )
            return
        directory = target.parent if target.is_file() else target
        QDesktopServices.openUrl(QtCore.QUrl.fromLocalFile(str(directory.resolve())))

    def _on_raw_preview_destroyed(self, *_args):
        self._raw_preview_window = None

    def _on_queue_clear_requested(self):
        self._set_queue([])

    def _on_queue_overrides_changed(self, overrides: Dict[str, Dict[str, object]]):
        if overrides is None:
            self._queue_overrides = {}
        else:
            self._queue_overrides = {
                str(Path(path)): dict(values)
                for path, values in overrides.items()
            }
        if not self._loading_session:
            self.appctx.set_dirty(True)

    def _open_file_text_preview(self, path: Path, title: str, max_bytes: int):
        if not path.exists():
            QtWidgets.QMessageBox.warning(
                self,
                "File Not Found",
                f"The file '{path}' could not be found on disk.",
            )
            return

        try:
            with path.open("rb") as handle:
                data = handle.read(max_bytes + 1)
        except Exception as exc:  # pragma: no cover - filesystem error path
            QtWidgets.QMessageBox.critical(
                self,
                f"Unable to Open {title}",
                f"Failed to open '{path}': {exc}",
            )
            return

        text = data.decode("utf-8", errors="replace")
        truncated = len(data) > max_bytes
        if truncated:
            text += "\n\n… output truncated …"

        dialog = QtWidgets.QDialog(self)
        dialog.setWindowTitle(f"{title} — {path.name}")
        dialog.setModal(True)

        layout = QtWidgets.QVBoxLayout(dialog)
        info = QtWidgets.QLabel(str(path))
        info.setTextInteractionFlags(
            QtCore.Qt.TextInteractionFlag.TextSelectableByMouse
            | QtCore.Qt.TextInteractionFlag.LinksAccessibleByMouse
        )
        layout.addWidget(info)

        text_edit = QtWidgets.QPlainTextEdit()
        text_edit.setReadOnly(True)
        text_edit.setLineWrapMode(QtWidgets.QPlainTextEdit.LineWrapMode.NoWrap)
        text_edit.setPlainText(text)
        layout.addWidget(text_edit)

        if truncated:
            notice = QtWidgets.QLabel(
                "Only a portion of the file is shown to keep the preview responsive."
            )
            notice.setWordWrap(True)
            layout.addWidget(notice)

        buttons = QtWidgets.QDialogButtonBox(
            QtWidgets.QDialogButtonBox.StandardButton.Close
        )
        buttons.rejected.connect(dialog.reject)
        buttons.accepted.connect(dialog.accept)
        layout.addWidget(buttons)

        dialog.resize(900, 600 if max_bytes > 8192 else 520)
        try:
            dialog.exec()
        finally:
            dialog.deleteLater()

    def _open_file_data_dialog(self, path: Path) -> None:
        if not path.exists():
            QtWidgets.QMessageBox.warning(
                self,
                "File Not Found",
                f"The file '{path}' could not be found on disk.",
            )
            return

        plugin = self._active_plugin
        if plugin is None and self._active_plugin_id:
            plugin = self._plugin_registry.get(self._active_plugin_id)
        if plugin is None:
            plugin = self._resolve_plugin([str(path)], self._recipe_data.get("module"))
        if plugin is None:
            QtWidgets.QMessageBox.warning(
                self,
                "No Compatible Plugin",
                "Unable to determine a plugin capable of loading this file for inspection.",
            )
            return

        try:
            spectra = plugin.load([str(path)])
        except Exception as exc:
            QtWidgets.QMessageBox.critical(
                self,
                "Failed to Inspect Data",
                f"Failed to load '{path}': {exc}",
            )
            return

        if not spectra:
            QtWidgets.QMessageBox.information(
                self,
                "No Data Found",
                f"No spectra were returned when loading '{path}'.",
            )
            return

        dialog = QtWidgets.QDialog(self)
        dialog.setWindowTitle(f"Inspect Data — {path.name}")
        dialog.setModal(True)

        layout = QtWidgets.QVBoxLayout(dialog)

        info_lines = [str(path.resolve())]
        plugin_label = getattr(plugin, "label", None) or getattr(plugin, "id", "")
        if plugin_label:
            info_lines.append(f"Plugin: {plugin_label}")
        info_label = QtWidgets.QLabel("\n".join(info_lines))
        info_label.setTextInteractionFlags(
            QtCore.Qt.TextInteractionFlag.TextSelectableByMouse
            | QtCore.Qt.TextInteractionFlag.LinksAccessibleByMouse
        )
        layout.addWidget(info_label)

        selector: Optional[QtWidgets.QComboBox] = None
        if len(spectra) > 1:
            selector = QtWidgets.QComboBox()
            selector.setObjectName("InspectorSpectrumSelector")
            for index, spectrum in enumerate(spectra):
                label_candidates = [
                    spectrum.meta.get("sample_id") if isinstance(spectrum.meta, dict) else None,
                    spectrum.meta.get("name") if isinstance(spectrum.meta, dict) else None,
                    spectrum.meta.get("id") if isinstance(spectrum.meta, dict) else None,
                ]
                display = next((str(candidate) for candidate in label_candidates if candidate), None)
                if not display:
                    display = f"Spectrum {index + 1}"
                selector.addItem(display, index)
            layout.addWidget(selector)

        splitter = QtWidgets.QSplitter(QtCore.Qt.Orientation.Horizontal)
        layout.addWidget(splitter, 1)

        metadata_tree = QtWidgets.QTreeWidget()
        metadata_tree.setObjectName("InspectorMetadataTree")
        metadata_tree.setColumnCount(2)
        metadata_tree.setHeaderLabels(["Field", "Value"])
        metadata_tree.header().setStretchLastSection(True)
        splitter.addWidget(metadata_tree)

        data_table = QtWidgets.QTableWidget()
        data_table.setObjectName("InspectorDataTable")
        data_table.setColumnCount(2)
        data_table.setHorizontalHeaderLabels(["Wavelength", "Intensity"])
        data_table.setEditTriggers(QtWidgets.QAbstractItemView.EditTrigger.NoEditTriggers)
        data_table.setSelectionBehavior(
            QtWidgets.QAbstractItemView.SelectionBehavior.SelectRows
        )
        data_table.setSelectionMode(
            QtWidgets.QAbstractItemView.SelectionMode.SingleSelection
        )
        data_table.verticalHeader().setVisible(False)
        data_table.horizontalHeader().setStretchLastSection(True)
        data_table.setAlternatingRowColors(True)
        splitter.addWidget(data_table)

        def _format_number(value: object) -> str:
            if value is None:
                return ""
            try:
                if isinstance(value, (int, bool)):
                    return str(int(value))
                numeric = float(value)
            except Exception:
                return str(value)
            else:
                return format(numeric, "g")

        def _coerce_sequence(values: object) -> List[object]:
            if values is None:
                return []
            if hasattr(values, "tolist") and callable(getattr(values, "tolist")):
                try:
                    values = values.tolist()
                except Exception:
                    pass
            if isinstance(values, (list, tuple)):
                return list(values)
            try:
                return list(values)
            except Exception:
                return [values]

        def _format_value(value: object) -> str:
            if value is None:
                return ""
            if isinstance(value, dict):
                return ""
            if isinstance(value, (list, tuple)):
                return ", ".join(_format_value(item) for item in value)
            if hasattr(value, "tolist") and callable(getattr(value, "tolist")):
                try:
                    return ", ".join(
                        _format_number(item) for item in value.tolist()
                    )
                except Exception:
                    return str(value)
            if isinstance(value, (int, bool)):
                return str(int(value))
            try:
                return format(float(value), "g")
            except Exception:
                return str(value)

        def _populate_metadata(parent: QtWidgets.QTreeWidgetItem, value: object) -> None:
            if isinstance(value, dict):
                for key in sorted(value):
                    child = QtWidgets.QTreeWidgetItem(parent, [str(key), ""])
                    _populate_metadata(child, value[key])
            elif isinstance(value, (list, tuple)):
                for index, item in enumerate(value):
                    child = QtWidgets.QTreeWidgetItem(parent, [str(index), ""])
                    _populate_metadata(child, item)
            else:
                parent.setText(1, _format_value(value))

        def _update_contents(index: int) -> None:
            if index < 0 or index >= len(spectra):
                return
            spectrum = spectra[index]
            metadata_tree.clear()
            title_label = f"Spectrum {index + 1}"
            if isinstance(spectrum.meta, dict):
                sample_id = spectrum.meta.get("sample_id")
                if sample_id:
                    title_label += f" — {sample_id}"
            root = QtWidgets.QTreeWidgetItem([title_label, ""])
            metadata_tree.addTopLevelItem(root)
            if isinstance(spectrum.meta, dict):
                _populate_metadata(root, spectrum.meta)
            metadata_tree.expandAll()

            wavelengths = _coerce_sequence(getattr(spectrum, "wavelength", []))
            intensities = _coerce_sequence(getattr(spectrum, "intensity", []))
            row_count = max(len(wavelengths), len(intensities))
            data_table.setRowCount(row_count)
            for row in range(row_count):
                if row < len(wavelengths):
                    data_table.setItem(
                        row,
                        0,
                        QtWidgets.QTableWidgetItem(
                            _format_number(wavelengths[row])
                        ),
                    )
                else:
                    data_table.setItem(row, 0, QtWidgets.QTableWidgetItem(""))

                if row < len(intensities):
                    data_table.setItem(
                        row,
                        1,
                        QtWidgets.QTableWidgetItem(
                            _format_number(intensities[row])
                        ),
                    )
                else:
                    data_table.setItem(row, 1, QtWidgets.QTableWidgetItem(""))
            data_table.resizeColumnsToContents()

        _update_contents(0)

        if selector is not None:
            selector.currentIndexChanged.connect(_update_contents)

        buttons = QtWidgets.QDialogButtonBox(
            QtWidgets.QDialogButtonBox.StandardButton.Close
        )
        buttons.rejected.connect(dialog.reject)
        buttons.accepted.connect(dialog.accept)
        layout.addWidget(buttons)

        dialog.resize(960, 640)
        try:
            dialog.exec()
        finally:
            dialog.deleteLater()

    def _normalise_recipe_data(self, data: Dict[str, Any]) -> Dict[str, Any]:
        base = dict(data or {})
        default_version = Recipe().version
        module = base.get("module") or "uvvis"
        params = base.get("params") if isinstance(base.get("params"), dict) else {}
        export_cfg = (
            base.get("export") if isinstance(base.get("export"), dict) else {}
        )
        base.update(
            {
                "module": module,
                "params": params,
                "export": export_cfg,
                "version": str(base.get("version", default_version)),
            }
        )
        return base

    def _on_module_changed(self, module_text: str):
        if self._updating_ui:
            return
        module_id = self.recipeDock.module.currentData(
            QtCore.Qt.ItemDataRole.UserRole
        )
        if not isinstance(module_id, str) or not module_id.strip():
            module_id = (module_text or "").strip().lower()
        if not module_id:
            return
        self._select_module(module_id, user_initiated=True)

    def _on_mode_selector_changed(self, index: int):
        if self._updating_ui:
            return
        if not self._mode_selector:
            return
        module_id = self._mode_selector.itemData(
            index, QtCore.Qt.ItemDataRole.UserRole
        )
        if not isinstance(module_id, str) or not module_id.strip():
            module_id = (self._mode_selector.itemText(index) or "").strip().lower()
        if not module_id:
            return
        if module_id == self._recipe_data.get("module"):
            return
        self._select_module(module_id, user_initiated=True)

    def _on_recipe_widget_changed(self, *_):
        if self._updating_ui:
            return
        self._update_recipe_from_ui()
        self.appctx.set_dirty(True)

    def _sync_recipe_state(self) -> None:
        recipe_obj = self.recipeDock.get_recipe()
        if not isinstance(recipe_obj, Recipe):
            recipe_obj = Recipe()

        module = (recipe_obj.module or "uvvis").strip().lower()
        params_source = (
            recipe_obj.params if isinstance(recipe_obj.params, dict) else {}
        )
        params = copy.deepcopy(params_source)

        export_cfg = self._recipe_data.get("export")
        if not isinstance(export_cfg, dict):
            export_cfg = {}
        export_cfg = copy.deepcopy(export_cfg)

        version = str(recipe_obj.version or Recipe().version)

        combined = {
            "module": module,
            "params": params,
            "export": export_cfg,
            "version": version,
        }
        self._recipe_data = self._normalise_recipe_data(combined)
        self._active_plugin_id = module

    def _update_recipe_from_ui(self):
        self._sync_recipe_state()

    def _build_recipe_payload(self) -> Dict[str, Any]:
        self._sync_recipe_state()
        payload = copy.deepcopy(self._recipe_data)
        payload.setdefault("module", "uvvis")
        payload.setdefault("params", {})
        payload.setdefault("export", {})
        payload.setdefault("version", Recipe().version)
        self._recipe_data = copy.deepcopy(payload)
        return payload

    def _select_module(self, module_id: str, *, user_initiated: bool = False):
        module_id = (module_id or "uvvis").strip().lower()
        if module_id not in self._plugin_registry:
            return
        previous_state = self._updating_ui
        self._updating_ui = True
        try:
            index = self.recipeDock.module.findData(
                module_id, QtCore.Qt.ItemDataRole.UserRole
            )
            if index < 0:
                index = self.recipeDock.module.findText(module_id)
            if index >= 0:
                self.recipeDock.module.setCurrentIndex(index)
            if self._mode_selector:
                selector_previous = self._mode_selector.blockSignals(True)
                try:
                    selector_index = self._mode_selector.findData(
                        module_id, QtCore.Qt.ItemDataRole.UserRole
                    )
                    if selector_index < 0:
                        selector_index = self._mode_selector.findText(module_id)
                    if selector_index >= 0:
                        self._mode_selector.setCurrentIndex(selector_index)
                finally:
                    self._mode_selector.blockSignals(selector_previous)
        finally:
            self._updating_ui = previous_state
        self._recipe_data["module"] = module_id
        self._active_plugin_id = module_id
        if not previous_state:
            self._update_recipe_from_ui()
        if user_initiated:
            self.appctx.set_dirty(True)
            self._update_action_states()
            self._refresh_queue_metadata()

    def _resolve_plugin(
        self, paths: List[str], preferred: Optional[str] = None
    ):
        if preferred:
            plugin = self._plugin_registry.get(preferred)
            if plugin:
                return plugin
        for plugin in self._plugin_registry.values():
            try:
                if plugin.detect(paths):
                    return plugin
            except Exception:  # pragma: no cover - plugin-specific failure
                continue
        return None

    def _on_job_started(self):
        self._job_running = True
        self.appctx.set_job_running(True)
        self.progress.setRange(0, 0)
        self.progress.setValue(0)
        self.previewDock.clear()
        self.qcDock.clear()
        self.loggerDock.clear()
        self._update_action_states()

    def _on_job_progress(self, value: int):
        if self.progress.maximum() == 0:
            self.progress.setRange(0, 100)
        self.progress.setValue(value)

    def _on_job_message(self, message: str):
        self.status.showMessage(message)

    def _on_job_finished(self, result):
        self._job_running = False
        self.appctx.set_job_running(False)
        self.progress.setRange(0, 100)
        self.progress.setValue(0)

        if isinstance(result, Exception):
            self._last_result = None
            if isinstance(result, RuntimeError) and str(result) == "Cancelled":
                self.status.showMessage("Job cancelled.", 5000)
                self.loggerDock.append_line("Job cancelled.")
            else:
                message = str(result) or result.__class__.__name__
                QtWidgets.QMessageBox.critical(
                    self, "Processing Failed", message
                )
                self.status.showMessage("Processing failed.", 5000)
                self.previewDock.show_error(message)
                self.loggerDock.append_line(f"Error: {message}")
            self._update_action_states()
            return

        if isinstance(result, BatchResult):
            self._last_result = result
            self.previewDock.show_batch_result(result)
            self.qcDock.show_qc_table(result.qc_table)
            narrative_displayed = False
            if result.report_text:
                for line in result.report_text.splitlines():
                    self.loggerDock.append_line(line)
                narrative_displayed = True
            if result.audit:
                if narrative_displayed:
                    self.loggerDock.append_line("")
                self.loggerDock.stream_lines(result.audit)
            else:
                self.loggerDock.append_line("No audit messages were produced.")
            self.status.showMessage("Processing complete.", 5000)
        else:
            self._last_result = None
            self.previewDock.show_error("Unexpected job result.")
            self.loggerDock.append_line(
                f"Received unexpected job result: {result!r}"
            )
            self.status.showMessage(
                "Processing finished with unexpected result.", 5000
            )

        self._update_action_states()

    def _write_recipe(self, path: Path):
        recipe_payload = self._build_recipe_payload()
        path.parent.mkdir(parents=True, exist_ok=True)
        with path.open("w", encoding="utf-8") as handle:
            json.dump(recipe_payload, handle, indent=2, sort_keys=True)
        self.status.showMessage(f"Recipe saved to {path}", 5000)
        self.appctx.set_dirty(False)

    def _load_recipe(self, path: Path):
        try:
            with path.open("r", encoding="utf-8") as handle:
                data = json.load(handle)
        except Exception as exc:  # pragma: no cover - UI error path
            QtWidgets.QMessageBox.critical(self, "Recipe Load Failed", str(exc))
            return

        if not isinstance(data, dict):
            QtWidgets.QMessageBox.critical(
                self, "Recipe Load Failed", "Recipe file must contain a JSON object."
            )
            return

        self._recipe_data = self._normalise_recipe_data(data)
        self._current_recipe_path = path

        recipe_model = Recipe(
            module=self._recipe_data.get("module", "uvvis"),
            params=copy.deepcopy(self._recipe_data.get("params", {})),
            version=str(self._recipe_data.get("version", Recipe().version)),
        )

        self._updating_ui = True
        try:
            self.recipeDock.set_recipe(recipe_model)
        finally:
            self._updating_ui = False

        self._sync_recipe_state()
        self._refresh_queue_metadata()
        self.appctx.set_dirty(False)
        self.status.showMessage(f"Loaded recipe from {path}", 5000)
        self._update_action_states()<|MERGE_RESOLUTION|>--- conflicted
+++ resolved
@@ -1148,9 +1148,6 @@
         self._open_file_data_dialog(Path(path))
 
     def _on_queue_preview_requested(self, path: str):
-<<<<<<< HEAD
-        self._open_file_text_preview(Path(path), "Preview", 65536)
-=======
         candidate = Path(path)
         str_path = str(candidate)
         plugin = None
@@ -1201,7 +1198,6 @@
         self._raw_preview_window.show()
         self._raw_preview_window.raise_()
         self._raw_preview_window.activateWindow()
->>>>>>> 1fcbb361
 
     def _on_queue_locate_requested(self, path: str):
         target = Path(path)
