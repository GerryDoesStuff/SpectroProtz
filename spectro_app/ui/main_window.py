--- conflicted
+++ resolved
@@ -3,12 +3,8 @@
 from pathlib import Path
 from typing import Any, Dict, List, Optional
 
-<<<<<<< HEAD
 from PyQt6 import QtCore, QtGui, QtWidgets
-=======
-from PyQt6 import QtCore, QtWidgets
 from PyQt6.QtGui import QDesktopServices
->>>>>>> b371ac47
 
 from spectro_app.engine.plugin_api import BatchResult
 from spectro_app.engine.recipe_model import Recipe
